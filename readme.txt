--- conflicted
+++ resolved
@@ -1,9 +1,5 @@
 
-<<<<<<< HEAD
 xrdp 0.9.0
-=======
-xrdp 0.8.0
->>>>>>> 86eb45c7
 
 Credits
   This project is very much dependent on NeutrinoRDP, FreeRDP, rdesktop, and
