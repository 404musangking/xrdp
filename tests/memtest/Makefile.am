--- conflicted
+++ resolved
@@ -6,11 +6,10 @@
 AM_CPPFLAGS += -DXRDP_DEBUG
 endif
 
-<<<<<<< HEAD
+noinst_PROGRAMS = \
+  memtest
+
 check_PROGRAMS = \
-=======
-noinst_PROGRAMS = \
->>>>>>> 2cc2f9f5
   memtest
 
 memtest_SOURCES = \
