--- conflicted
+++ resolved
@@ -216,12 +216,8 @@
   struct xrdp_palette_item palette_items[6];
   /* bitmap */
   int bitmap_stamp;
-<<<<<<< HEAD
   struct xrdp_bitmap_item bitmap_items[XRDP_MAX_BITMAP_CACHE_ID]
                                       [XRDP_MAX_BITMAP_CACHE_IDX];
-=======
-  struct xrdp_bitmap_item bitmap_items[3][XRDP_BITMAP_CACHE_ENTRIES];
->>>>>>> b857a693
   int use_bitmap_comp;
   int cache1_entries;
   int cache1_size;
