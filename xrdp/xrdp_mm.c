/**
 * xrdp: A Remote Desktop Protocol server.
 *
 * Copyright (C) Jay Sorg 2004-2013
 *
 * Licensed under the Apache License, Version 2.0 (the "License");
 * you may not use this file except in compliance with the License.
 * You may obtain a copy of the License at
 *
 *     http://www.apache.org/licenses/LICENSE-2.0
 *
 * Unless required by applicable law or agreed to in writing, software
 * distributed under the License is distributed on an "AS IS" BASIS,
 * WITHOUT WARRANTIES OR CONDITIONS OF ANY KIND, either express or implied.
 * See the License for the specific language governing permissions and
 * limitations under the License.
 *
 * module manager
 */

#include <config_ac.h>
#define ACCESS
#include "xrdp.h"
#include "log.h"
#ifdef ACCESS
#ifndef USE_NOPAM
#include "security/_pam_types.h"
#endif
#endif

/*****************************************************************************/
struct xrdp_mm *APP_CC
xrdp_mm_create(struct xrdp_wm *owner)
{
    struct xrdp_mm *self;

    self = (struct xrdp_mm *)g_malloc(sizeof(struct xrdp_mm), 1);
    self->wm = owner;
    self->login_names = list_create();
    self->login_names->auto_free = 1;
    self->login_values = list_create();
    self->login_values->auto_free = 1;
    return self;
}

/*****************************************************************************/
/* called from main thread */
static long DEFAULT_CC
xrdp_mm_sync_unload(long param1, long param2)
{
    return g_free_library(param1);
}

/*****************************************************************************/
/* called from main thread */
static long DEFAULT_CC
xrdp_mm_sync_load(long param1, long param2)
{
    long rv;
    char *libname;

    libname = (char *)param1;
    rv = g_load_library(libname);
    return rv;
}

/*****************************************************************************/
static void APP_CC
xrdp_mm_module_cleanup(struct xrdp_mm *self)
{
    log_message(LOG_LEVEL_DEBUG,"xrdp_mm_module_cleanup");

    if (self->mod != 0)
    {
        if (self->mod_exit != 0)
        {
            /* let the module cleanup */
            self->mod_exit(self->mod);
        }
    }

    if (self->mod_handle != 0)
    {
        /* Let the main thread unload the module.*/
        g_xrdp_sync(xrdp_mm_sync_unload, self->mod_handle, 0);
    }

    trans_delete(self->chan_trans);
    self->chan_trans = 0;
    self->chan_trans_up = 0;
    self->mod_init = 0;
    self->mod_exit = 0;
    self->mod = 0;
    self->mod_handle = 0;
}

/*****************************************************************************/
void APP_CC
xrdp_mm_delete(struct xrdp_mm *self)
{
    if (self == 0)
    {
        return;
    }

    /* free any module stuff */
    xrdp_mm_module_cleanup(self);
    trans_delete(self->sesman_trans);
    self->sesman_trans = 0;
    self->sesman_trans_up = 0;
    list_delete(self->login_names);
    list_delete(self->login_values);
    g_free(self);
}

/*****************************************************************************/
/* Send login information to sesman */
static int APP_CC
xrdp_mm_send_login(struct xrdp_mm *self)
{
    struct stream *s;
    int rv;
    int index;
    int count;
    int xserverbpp;
    char *username;
    char *password;
    char *name;
    char *value;

    xrdp_wm_log_msg(self->wm, "sending login info to session manager, "
                    "please wait...");
    username = 0;
    password = 0;
    self->code = 0;
    xserverbpp = 0;
    count = self->login_names->count;

    for (index = 0; index < count; index++)
    {
        name = (char *)list_get_item(self->login_names, index);
        value = (char *)list_get_item(self->login_values, index);

        if (g_strcasecmp(name, "username") == 0)
        {
            username = value;
        }
        else if (g_strcasecmp(name, "password") == 0)
        {
            password = value;
        }
        else if (g_strcasecmp(name, "code") == 0)
        {
            /* this code is either 0 for Xvnc or 10 for X11rdp */
            self->code = g_atoi(value);
        }
        else if (g_strcasecmp(name, "xserverbpp") == 0)
        {
            xserverbpp = g_atoi(value);
        }
    }

    if ((username == 0) || (password == 0))
    {
        xrdp_wm_log_msg(self->wm, "Error finding username and password");
        return 1;
    }

    s = trans_get_out_s(self->sesman_trans, 8192);
    s_push_layer(s, channel_hdr, 8);
    /* this code is either 0 for Xvnc or 10 for X11rdp */
    out_uint16_be(s, self->code);
    index = g_strlen(username);
    out_uint16_be(s, index);
    out_uint8a(s, username, index);
    index = g_strlen(password);

    out_uint16_be(s, index);
    out_uint8a(s, password, index);
    out_uint16_be(s, self->wm->screen->width);
    out_uint16_be(s, self->wm->screen->height);

    if (xserverbpp > 0)
    {
        out_uint16_be(s, xserverbpp);
    }
    else
    {
        out_uint16_be(s, self->wm->screen->bpp);
    }

    /* send domain */
    if(self->wm->client_info->domain[0]!='_')
    {
        index = g_strlen(self->wm->client_info->domain);
        out_uint16_be(s, index);
        out_uint8a(s, self->wm->client_info->domain, index);
    }
    else
    {
        out_uint16_be(s, 0);
        /* out_uint8a(s, "", 0); */
    }

    /* send program / shell */
    index = g_strlen(self->wm->client_info->program);
    out_uint16_be(s, index);
    out_uint8a(s, self->wm->client_info->program, index);

    /* send directory */
    index = g_strlen(self->wm->client_info->directory);
    out_uint16_be(s, index);
    out_uint8a(s, self->wm->client_info->directory, index);

    /* send client ip */
    index = g_strlen(self->wm->client_info->client_ip);
    out_uint16_be(s, index);
    out_uint8a(s, self->wm->client_info->client_ip, index);

    s_mark_end(s);

    s_pop_layer(s, channel_hdr);
    /* Version 0 of the protocol to sesman is currently used by XRDP */
    out_uint32_be(s, 0); /* version */
    index = (int)(s->end - s->data);
    out_uint32_be(s, index); /* size */

    rv = trans_force_write(self->sesman_trans);

    if (rv != 0)
    {
        xrdp_wm_log_msg(self->wm, "xrdp_mm_send_login: xrdp_mm_send_login failed");
    }

    return rv;
}

/*****************************************************************************/
/* returns error */
/* this goes through the login_names looking for one called 'aname'
   then it copies the corresponding login_values item into 'dest'
   'dest' must be at least 'dest_len' + 1 bytes in size */
static int APP_CC
xrdp_mm_get_value(struct xrdp_mm *self, char *aname, char *dest, int dest_len)
{
    char *name;
    char *value;
    int index;
    int count;
    int rv;

    rv = 1;
    /* find the library name */
    dest[0] = 0;
    count = self->login_names->count;

    for (index = 0; index < count; index++)
    {
        name = (char *)list_get_item(self->login_names, index);
        value = (char *)list_get_item(self->login_values, index);

        if ((name == 0) || (value == 0))
        {
            break;
        }

        if (g_strcasecmp(name, aname) == 0)
        {
            g_strncpy(dest, value, dest_len);
            rv = 0;
        }
    }

    return rv;
}

/*****************************************************************************/
static int APP_CC
xrdp_mm_setup_mod1(struct xrdp_mm *self)
{
    void *func;
    char lib[256];
    char text[256];

    if (self == 0)
    {
        return 1;
    }

    lib[0] = 0;

    if (xrdp_mm_get_value(self, "lib", lib, 255) != 0)
    {
        g_snprintf(text, 255, "no library name specified in xrdp.ini, please add "
                   "lib=libxrdp-vnc.so or similar");
        xrdp_wm_log_msg(self->wm, text);

        return 1;
    }

    if (lib[0] == 0)
    {
        g_snprintf(text, 255, "empty library name specified in xrdp.ini, please "
                   "add lib=libxrdp-vnc.so or similar");
        xrdp_wm_log_msg(self->wm, text);

        return 1;
    }

    if (self->mod_handle == 0)
    {
        g_snprintf(text, 255, "%s/%s", XRDP_LIB_PATH, lib);
        /* Let the main thread load the lib,*/
        self->mod_handle = g_xrdp_sync(xrdp_mm_sync_load, (tintptr)text, 0);

        if (self->mod_handle != 0)
        {
            func = g_get_proc_address(self->mod_handle, "mod_init");

            if (func == 0)
            {
                func = g_get_proc_address(self->mod_handle, "_mod_init");
            }

            if (func == 0)
            {
                g_snprintf(text, 255, "error finding proc mod_init in %s, not a valid "
                           "xrdp backend", lib);
                xrdp_wm_log_msg(self->wm, text);
                log_message(LOG_LEVEL_ERROR,text);
            }

            self->mod_init = (struct xrdp_mod * ( *)(void))func;
            func = g_get_proc_address(self->mod_handle, "mod_exit");

            if (func == 0)
            {
                func = g_get_proc_address(self->mod_handle, "_mod_exit");
            }

            if (func == 0)
            {
                g_snprintf(text, 255, "error finding proc mod_exit in %s, not a valid "
                           "xrdp backend", lib);
                xrdp_wm_log_msg(self->wm, text);
                log_message(LOG_LEVEL_ERROR,text);
            }

            self->mod_exit = (int ( *)(struct xrdp_mod *))func;

            if ((self->mod_init != 0) && (self->mod_exit != 0))
            {
                self->mod = self->mod_init();

                if (self->mod != 0)
                {
                    g_writeln("loaded module '%s' ok, interface size %d, version %d", lib,
                              self->mod->size, self->mod->version);
                }
            }
            else
            {
                log_message(LOG_LEVEL_ERROR,"no mod_init or mod_exit address found");
            }
        }
        else
        {
            g_snprintf(text, 255, "error loading %s specified in xrdp.ini, please "
                       "add a valid entry like lib=libxrdp-vnc.so or similar", lib);
            xrdp_wm_log_msg(self->wm, text);
            log_message(LOG_LEVEL_ERROR,text);
            return 1;
        }

        if (self->mod != 0)
        {
            self->mod->wm = (long)(self->wm);
            self->mod->server_begin_update = server_begin_update;
            self->mod->server_end_update = server_end_update;
            self->mod->server_bell_trigger = server_bell_trigger;
            self->mod->server_fill_rect = server_fill_rect;
            self->mod->server_screen_blt = server_screen_blt;
            self->mod->server_paint_rect = server_paint_rect;
            self->mod->server_set_pointer = server_set_pointer;
            self->mod->server_set_pointer_ex = server_set_pointer_ex;
            self->mod->server_palette = server_palette;
            self->mod->server_msg = server_msg;
            self->mod->server_is_term = server_is_term;
            self->mod->server_set_clip = server_set_clip;
            self->mod->server_reset_clip = server_reset_clip;
            self->mod->server_set_fgcolor = server_set_fgcolor;
            self->mod->server_set_bgcolor = server_set_bgcolor;
            self->mod->server_set_opcode = server_set_opcode;
            self->mod->server_set_mixmode = server_set_mixmode;
            self->mod->server_set_brush = server_set_brush;
            self->mod->server_set_pen = server_set_pen;
            self->mod->server_draw_line = server_draw_line;
            self->mod->server_add_char = server_add_char;
            self->mod->server_draw_text = server_draw_text;
            self->mod->server_reset = server_reset;
            self->mod->server_query_channel = server_query_channel;
            self->mod->server_get_channel_id = server_get_channel_id;
            self->mod->server_send_to_channel = server_send_to_channel;
            self->mod->server_create_os_surface = server_create_os_surface;
            self->mod->server_switch_os_surface = server_switch_os_surface;
            self->mod->server_delete_os_surface = server_delete_os_surface;
            self->mod->server_paint_rect_os = server_paint_rect_os;
            self->mod->server_set_hints = server_set_hints;
            self->mod->server_window_new_update = server_window_new_update;
            self->mod->server_window_delete = server_window_delete;
            self->mod->server_window_icon = server_window_icon;
            self->mod->server_window_cached_icon = server_window_cached_icon;
            self->mod->server_notify_new_update = server_notify_new_update;
            self->mod->server_notify_delete = server_notify_delete;
            self->mod->server_monitored_desktop = server_monitored_desktop;
            self->mod->server_add_char_alpha = server_add_char_alpha;
            self->mod->server_create_os_surface_bpp = server_create_os_surface_bpp;
            self->mod->server_paint_rect_bpp = server_paint_rect_bpp;
            self->mod->server_composite = server_composite;
<<<<<<< HEAD
=======
            self->mod->server_paint_rects = server_paint_rects;
>>>>>>> 0a2b3a2f
        }
    }

    /* id self->mod is null, there must be a problem */
    if (self->mod == 0)
    {
        DEBUG(("problem loading lib in xrdp_mm_setup_mod1"));
        return 1;
    }

    return 0;
}

/*****************************************************************************/
static int APP_CC
xrdp_mm_setup_mod2(struct xrdp_mm *self)
{
    char text[256];
    char *name;
    char *value;
    int i;
    int rv;
    int key_flags;
    int device_flags;
    int use_uds;

    rv = 1; /* failure */
    g_memset(text, 0, sizeof(text));

    if (!g_is_wait_obj_set(self->wm->pro_layer->self_term_event))
    {
        if (self->mod->mod_start(self->mod, self->wm->screen->width,
                                 self->wm->screen->height,
                                 self->wm->screen->bpp) != 0)
        {
            g_set_wait_obj(self->wm->pro_layer->self_term_event); /* kill session */
        }
    }

    if (!g_is_wait_obj_set(self->wm->pro_layer->self_term_event))
    {
        if (self->display > 0)
        {
            if (self->code == 0) /* Xvnc */
            {
                g_snprintf(text, 255, "%d", 5900 + self->display);
            }
            else if (self->code == 10) /* X11rdp */
            {
                use_uds = 1;

                if (xrdp_mm_get_value(self, "ip", text, 255) == 0)
                {
                    if (g_strcmp(text, "127.0.0.1") != 0)
                    {
                        use_uds = 0;
                    }
                }

                if (use_uds)
                {
                    g_snprintf(text, 255, "/tmp/.xrdp/xrdp_display_%d", self->display);
                }
                else
                {
                    g_snprintf(text, 255, "%d", 6200 + self->display);
                }
            }
            else
            {
                g_set_wait_obj(self->wm->pro_layer->self_term_event); /* kill session */
            }
        }
    }

    if (!g_is_wait_obj_set(self->wm->pro_layer->self_term_event))
    {
        /* this adds the port to the end of the list, it will already be in
           the list as -1
           the module should use the last one */
        if (g_strlen(text) > 0)
        {
            list_add_item(self->login_names, (long)g_strdup("port"));
            list_add_item(self->login_values, (long)g_strdup(text));
        }

        /* always set these */

        self->mod->mod_set_param(self->mod, "client_info",
                                 (char *)(self->wm->session->client_info));

        name = self->wm->session->client_info->hostname;
        self->mod->mod_set_param(self->mod, "hostname", name);
        g_snprintf(text, 255, "%d", self->wm->session->client_info->keylayout);
        self->mod->mod_set_param(self->mod, "keylayout", text);

        for (i = 0; i < self->login_names->count; i++)
        {
            name = (char *)list_get_item(self->login_names, i);
            value = (char *)list_get_item(self->login_values, i);
            self->mod->mod_set_param(self->mod, name, value);
        }

        /* connect */
        if (self->mod->mod_connect(self->mod) == 0)
        {
            rv = 0; /* connect success */
        }
    }

    if (rv == 0)
    {
        /* sync modifiers */
        key_flags = 0;
        device_flags = 0;

        if (self->wm->scroll_lock)
        {
            key_flags |= 1;
        }

        if (self->wm->num_lock)
        {
            key_flags |= 2;
        }

        if (self->wm->caps_lock)
        {
            key_flags |= 4;
        }

        if (self->mod != 0)
        {
            if (self->mod->mod_event != 0)
            {
                self->mod->mod_event(self->mod, 17, key_flags, device_flags,
                                     key_flags, device_flags);
            }
        }
    }

    return rv;
}

/*****************************************************************************/
/* returns error
   send a list of channels to the channel handler */
static int APP_CC
xrdp_mm_trans_send_channel_setup(struct xrdp_mm *self, struct trans *trans)
{
    int index;
    int chan_id;
    int chan_flags;
    int size;
    struct stream *s;
    char chan_name[256];

    g_memset(chan_name, 0, sizeof(char) * 256);

    s = trans_get_out_s(trans, 8192);

    if (s == 0)
    {
        return 1;
    }

    s_push_layer(s, iso_hdr, 8);
    s_push_layer(s, mcs_hdr, 8);
    s_push_layer(s, sec_hdr, 2);
    index = 0;

    while (libxrdp_query_channel(self->wm->session, index, chan_name,
                                 &chan_flags) == 0)
    {
        chan_id = libxrdp_get_channel_id(self->wm->session, chan_name);
        out_uint8a(s, chan_name, 8);
        out_uint16_le(s, chan_id);
        out_uint16_le(s, chan_flags);
        index++;
    }

    s_mark_end(s);
    s_pop_layer(s, sec_hdr);
    out_uint16_le(s, index);
    s_pop_layer(s, mcs_hdr);
    size = (int)(s->end - s->p);
    out_uint32_le(s, 3); /* msg id */
    out_uint32_le(s, size); /* msg size */
    s_pop_layer(s, iso_hdr);
    size = (int)(s->end - s->p);
    out_uint32_le(s, 0); /* version */
    out_uint32_le(s, size); /* block size */
    return trans_force_write(trans);
}

/*****************************************************************************/
/* returns error */
static int APP_CC
xrdp_mm_trans_send_channel_data_response(struct xrdp_mm *self,
        struct trans *trans)
{
    struct stream *s;

    s = trans_get_out_s(trans, 8192);

    if (s == 0)
    {
        return 1;
    }

    out_uint32_le(s, 0); /* version */
    out_uint32_le(s, 8 + 8); /* size */
    out_uint32_le(s, 7); /* msg id */
    out_uint32_le(s, 8); /* size */
    s_mark_end(s);
    return trans_force_write(trans);
}

/*****************************************************************************/
/* returns error
   init is done, sent channel setup */
static int APP_CC
xrdp_mm_trans_process_init_response(struct xrdp_mm *self, struct trans *trans)
{
    return xrdp_mm_trans_send_channel_setup(self, trans);
}

/*****************************************************************************/
/* returns error
   data coming in from the channel handler, send it to the client */
static int APP_CC
xrdp_mm_trans_process_channel_data(struct xrdp_mm *self, struct trans *trans)
{
    struct stream *s;
    int size;
    int total_size;
    int chan_id;
    int chan_flags;
    int rv;

    s = trans_get_in_s(trans);

    if (s == 0)
    {
        return 1;
    }

    in_uint16_le(s, chan_id);
    in_uint16_le(s, chan_flags);
    in_uint16_le(s, size);
    in_uint32_le(s, total_size);
    rv = xrdp_mm_trans_send_channel_data_response(self, trans);

    if (rv == 0)
    {
        rv = libxrdp_send_to_channel(self->wm->session, chan_id, s->p, size, total_size,
                                     chan_flags);
    }

    return rv;
}

/*****************************************************************************/
/* returns error
   process rail create window order */
static int APP_CC
xrdp_mm_process_rail_create_window(struct xrdp_mm* self, struct stream* s)
{
    int flags;
    int window_id;
    int title_bytes;
    int index;
    int bytes;
    int rv;
    struct rail_window_state_order rwso;
<<<<<<< HEAD
    
    g_memset(&rwso, 0, sizeof(rwso));
    in_uint32_le(s, window_id);
    
    g_writeln("xrdp_mm_process_rail_create_window: 0x%8.8x", window_id);
    
=======

    g_memset(&rwso, 0, sizeof(rwso));
    in_uint32_le(s, window_id);

    g_writeln("xrdp_mm_process_rail_create_window: 0x%8.8x", window_id);

>>>>>>> 0a2b3a2f
    in_uint32_le(s, rwso.owner_window_id);
    in_uint32_le(s, rwso.style);
    in_uint32_le(s, rwso.extended_style);
    in_uint32_le(s, rwso.show_state);
    in_uint16_le(s, title_bytes);
    if (title_bytes > 0)
    {
        rwso.title_info = g_malloc(title_bytes + 1, 0);
        in_uint8a(s, rwso.title_info, title_bytes);
        rwso.title_info[title_bytes] = 0;
    }
    in_uint32_le(s, rwso.client_offset_x);
    in_uint32_le(s, rwso.client_offset_y);
    in_uint32_le(s, rwso.client_area_width);
    in_uint32_le(s, rwso.client_area_height);
    in_uint32_le(s, rwso.rp_content);
    in_uint32_le(s, rwso.root_parent_handle);
    in_uint32_le(s, rwso.window_offset_x);
    in_uint32_le(s, rwso.window_offset_y);
    in_uint32_le(s, rwso.window_client_delta_x);
    in_uint32_le(s, rwso.window_client_delta_y);
    in_uint32_le(s, rwso.window_width);
    in_uint32_le(s, rwso.window_height);
    in_uint16_le(s, rwso.num_window_rects);
    if (rwso.num_window_rects > 0)
    {
        bytes = sizeof(struct rail_window_rect) * rwso.num_window_rects;
        rwso.window_rects = (struct rail_window_rect*)g_malloc(bytes, 0);
        for (index = 0; index < rwso.num_window_rects; index++)
        {
            in_uint16_le(s, rwso.window_rects[index].left);
            in_uint16_le(s, rwso.window_rects[index].top);
            in_uint16_le(s, rwso.window_rects[index].right);
            in_uint16_le(s, rwso.window_rects[index].bottom);
        }
    }
    in_uint32_le(s, rwso.visible_offset_x);
    in_uint32_le(s, rwso.visible_offset_y);
    in_uint16_le(s, rwso.num_visibility_rects);
    if (rwso.num_visibility_rects > 0)
    {
        bytes = sizeof(struct rail_window_rect) * rwso.num_visibility_rects;
        rwso.visibility_rects = (struct rail_window_rect*)g_malloc(bytes, 0);
        for (index = 0; index < rwso.num_visibility_rects; index++)
        {
            in_uint16_le(s, rwso.visibility_rects[index].left);
            in_uint16_le(s, rwso.visibility_rects[index].top);
            in_uint16_le(s, rwso.visibility_rects[index].right);
            in_uint16_le(s, rwso.visibility_rects[index].bottom);
        }
    }
    in_uint32_le(s, flags);
    rv = libxrdp_orders_init(self->wm->session);
    rv = libxrdp_window_new_update(self->wm->session, window_id, &rwso, flags);
    rv = libxrdp_orders_send(self->wm->session);
    g_free(rwso.title_info);
    g_free(rwso.window_rects);
    g_free(rwso.visibility_rects);
    return rv;
}

/*****************************************************************************/
/* returns error
   process rail configure window order */
static int APP_CC
xrdp_mm_process_rail_configure_window(struct xrdp_mm* self, struct stream* s)
{
    int flags;
    int window_id;
    int index;
    int bytes;
    int rv;
    struct rail_window_state_order rwso;
<<<<<<< HEAD
    
    g_memset(&rwso, 0, sizeof(rwso));
    in_uint32_le(s, window_id);
    
    g_writeln("xrdp_mm_process_rail_configure_window: 0x%8.8x", window_id);
    
=======

    g_memset(&rwso, 0, sizeof(rwso));
    in_uint32_le(s, window_id);

    g_writeln("xrdp_mm_process_rail_configure_window: 0x%8.8x", window_id);

>>>>>>> 0a2b3a2f
    in_uint32_le(s, rwso.client_offset_x);
    in_uint32_le(s, rwso.client_offset_y);
    in_uint32_le(s, rwso.client_area_width);
    in_uint32_le(s, rwso.client_area_height);
    in_uint32_le(s, rwso.rp_content);
    in_uint32_le(s, rwso.root_parent_handle);
    in_uint32_le(s, rwso.window_offset_x);
    in_uint32_le(s, rwso.window_offset_y);
    in_uint32_le(s, rwso.window_client_delta_x);
    in_uint32_le(s, rwso.window_client_delta_y);
    in_uint32_le(s, rwso.window_width);
    in_uint32_le(s, rwso.window_height);
    in_uint16_le(s, rwso.num_window_rects);
    if (rwso.num_window_rects > 0)
    {
        bytes = sizeof(struct rail_window_rect) * rwso.num_window_rects;
        rwso.window_rects = (struct rail_window_rect*)g_malloc(bytes, 0);
        for (index = 0; index < rwso.num_window_rects; index++)
        {
            in_uint16_le(s, rwso.window_rects[index].left);
            in_uint16_le(s, rwso.window_rects[index].top);
            in_uint16_le(s, rwso.window_rects[index].right);
            in_uint16_le(s, rwso.window_rects[index].bottom);
        }
    }
    in_uint32_le(s, rwso.visible_offset_x);
    in_uint32_le(s, rwso.visible_offset_y);
    in_uint16_le(s, rwso.num_visibility_rects);
    if (rwso.num_visibility_rects > 0)
    {
        bytes = sizeof(struct rail_window_rect) * rwso.num_visibility_rects;
        rwso.visibility_rects = (struct rail_window_rect*)g_malloc(bytes, 0);
        for (index = 0; index < rwso.num_visibility_rects; index++)
        {
            in_uint16_le(s, rwso.visibility_rects[index].left);
            in_uint16_le(s, rwso.visibility_rects[index].top);
            in_uint16_le(s, rwso.visibility_rects[index].right);
            in_uint16_le(s, rwso.visibility_rects[index].bottom);
        }
    }
    in_uint32_le(s, flags);
    rv = libxrdp_orders_init(self->wm->session);
    rv = libxrdp_window_new_update(self->wm->session, window_id, &rwso, flags);
    rv = libxrdp_orders_send(self->wm->session);
    g_free(rwso.window_rects);
    g_free(rwso.visibility_rects);
    return rv;
}

/*****************************************************************************/
/* returns error
   process rail destroy window order */
static int APP_CC
xrdp_mm_process_rail_destroy_window(struct xrdp_mm* self, struct stream* s)
{
    int window_id;
    int rv;
<<<<<<< HEAD
    
=======

>>>>>>> 0a2b3a2f
    in_uint32_le(s, window_id);
    g_writeln("xrdp_mm_process_rail_destroy_window 0x%8.8x", window_id);
    rv = libxrdp_orders_init(self->wm->session);
    rv = libxrdp_window_delete(self->wm->session, window_id);
    rv = libxrdp_orders_send(self->wm->session);
    return rv;
}

/*****************************************************************************/
/* returns error
   process rail update window (show state) order */
static int APP_CC
xrdp_mm_process_rail_show_window(struct xrdp_mm* self, struct stream* s)
{
    int window_id;
    int rv;
    int flags;
    struct rail_window_state_order rwso;
<<<<<<< HEAD
    
=======

>>>>>>> 0a2b3a2f
    g_memset(&rwso, 0, sizeof(rwso));
    in_uint32_le(s, window_id);
    in_uint32_le(s, flags);
    in_uint32_le(s, rwso.show_state);
    g_writeln("xrdp_mm_process_rail_show_window 0x%8.8x %x", window_id,
              rwso.show_state);
    rv = libxrdp_orders_init(self->wm->session);
    rv = libxrdp_window_new_update(self->wm->session, window_id, &rwso, flags);
    rv = libxrdp_orders_send(self->wm->session);
    return rv;
}

/*****************************************************************************/
/* returns error
   process rail update window (title) order */
static int APP_CC
xrdp_mm_process_rail_update_window_text(struct xrdp_mm* self, struct stream* s)
{
    int size;
    int flags;
    int rv = 0;
    int window_id;
    struct rail_window_state_order rwso;
<<<<<<< HEAD
    
    g_writeln("xrdp_mm_process_rail_update_window_text:");
    
    in_uint32_le(s, window_id);
    in_uint32_le(s, flags);
    g_writeln("  update window title info: 0x%8.8x", window_id);
    
=======

    g_writeln("xrdp_mm_process_rail_update_window_text:");

    in_uint32_le(s, window_id);
    in_uint32_le(s, flags);
    g_writeln("  update window title info: 0x%8.8x", window_id);

>>>>>>> 0a2b3a2f
    g_memset(&rwso, 0, sizeof(rwso));
    in_uint32_le(s, size); /* title size */
    rwso.title_info = g_malloc(size + 1, 0);
    in_uint8a(s, rwso.title_info, size);
    rwso.title_info[size] = 0;
    g_writeln("  set window title %s size %d 0x%8.8x", rwso.title_info, size, flags);
    rv = libxrdp_orders_init(self->wm->session);
    rv = libxrdp_window_new_update(self->wm->session, window_id, &rwso, flags);
    rv = libxrdp_orders_send(self->wm->session);
    g_writeln("  set window title %s %d", rwso.title_info, rv);
<<<<<<< HEAD
    
=======

>>>>>>> 0a2b3a2f
    g_free(rwso.title_info);

    return rv;
}

/*****************************************************************************/
/* returns error
   process alternate secondary drawing orders for rail channel */
static int APP_CC
xrdp_mm_process_rail_drawing_orders(struct xrdp_mm* self, struct trans* trans)
{
    struct stream* s;
    int order_type;
    int rv = 0;
<<<<<<< HEAD
    
=======

>>>>>>> 0a2b3a2f
    s = trans_get_in_s(trans);
    if (s == 0)
    {
        return 1;
    }
    in_uint32_le(s, order_type);
<<<<<<< HEAD
    
=======

>>>>>>> 0a2b3a2f
    switch(order_type)
    {
        case 2: /* create_window */
            xrdp_mm_process_rail_create_window(self, s);
            break;
        case 4: /* destroy_window */
            xrdp_mm_process_rail_destroy_window(self, s);
            break;
        case 6: /* show_window */
            rv = xrdp_mm_process_rail_show_window(self, s);
            break;
        case 8: /* update title info */
            rv = xrdp_mm_process_rail_update_window_text(self, s);
            break;
        default:
            break;
    }
<<<<<<< HEAD
    
=======

>>>>>>> 0a2b3a2f
    return rv;
}

/*****************************************************************************/
/* returns error
   process a message for the channel handler */
static int APP_CC
xrdp_mm_chan_process_msg(struct xrdp_mm *self, struct trans *trans,
                         struct stream *s)
{
    int rv;
    int id;
    int size;
    char *next_msg;

    rv = 0;

    while (s_check_rem(s, 8))
    {
        next_msg = s->p;
        in_uint32_le(s, id);
        in_uint32_le(s, size);
        next_msg += size;

        switch (id)
        {
            case 2: /* channel init response */
                rv = xrdp_mm_trans_process_init_response(self, trans);
                break;
            case 4: /* channel setup response */
                break;
            case 6: /* channel data response */
                break;
            case 8: /* channel data */
                rv = xrdp_mm_trans_process_channel_data(self, trans);
                break;
            case 10: /* rail alternate secondary drawing orders */
                rv = xrdp_mm_process_rail_drawing_orders(self, trans);
                break;
            default:
                log_message(LOG_LEVEL_ERROR,"xrdp_mm_chan_process_msg: unknown id %d", id);
                break;
        }

        if (rv != 0)
        {
            break;
        }

        s->p = next_msg;
    }

    return rv;
}

/*****************************************************************************/
/* this is callback from trans obj
   returns error */
static int APP_CC
xrdp_mm_chan_data_in(struct trans *trans)
{
    struct xrdp_mm *self;
    struct stream *s;
    int id;
    int size;
    int error;

    if (trans == 0)
    {
        return 1;
    }

    self = (struct xrdp_mm *)(trans->callback_data);
    s = trans_get_in_s(trans);

    if (s == 0)
    {
        return 1;
    }

    in_uint32_le(s, id);
    in_uint32_le(s, size);
    error = trans_force_read(trans, size - 8);

    if (error == 0)
    {
        /* here, the entire message block is read in, process it */
        error = xrdp_mm_chan_process_msg(self, trans, s);
    }

    return error;
}

/*****************************************************************************/
static int APP_CC
xrdp_mm_chan_send_init(struct xrdp_mm *self)
{
    struct stream *s;

    s = trans_get_out_s(self->chan_trans, 8192);

    if (s == 0)
    {
        return 1;
    }

    out_uint32_le(s, 0); /* version */
    out_uint32_le(s, 8 + 8); /* size */
    out_uint32_le(s, 1); /* msg id */
    out_uint32_le(s, 8); /* size */
    s_mark_end(s);
    return trans_force_write(self->chan_trans);
}

/*****************************************************************************/
/* connect to chansrv */
static int APP_CC
xrdp_mm_connect_chansrv(struct xrdp_mm *self, char *ip, char *port)
{
    int index;

    self->usechansrv = 1;

    /* connect channel redir */
    if ((g_strcmp(ip, "127.0.0.1") == 0) || (ip[0] == 0))
    {
        /* unix socket */
        self->chan_trans = trans_create(TRANS_MODE_UNIX, 8192, 8192);
        self->chan_trans->is_term = g_is_term;
    }
    else
    {
        /* tcp */
        self->chan_trans = trans_create(TRANS_MODE_TCP, 8192, 8192);
        self->chan_trans->is_term = g_is_term;
    }

    self->chan_trans->trans_data_in = xrdp_mm_chan_data_in;
    self->chan_trans->header_size = 8;
    self->chan_trans->callback_data = self;

    /* try to connect up to 4 times */
    for (index = 0; index < 4; index++)
    {
        if (trans_connect(self->chan_trans, ip, port, 3000) == 0)
        {
            self->chan_trans_up = 1;
            break;
        }

        g_sleep(1000);
        log_message(LOG_LEVEL_ERROR,"xrdp_mm_connect_chansrv: connect failed "
                  "trying again...");
    }

    if (!(self->chan_trans_up))
    {
        log_message(LOG_LEVEL_ERROR,"xrdp_mm_connect_chansrv: error in"
                    "trans_connect chan");
    }

    if (self->chan_trans_up)
    {
        if (xrdp_mm_chan_send_init(self) != 0)
        {
            log_message(LOG_LEVEL_ERROR,"xrdp_mm_connect_chansrv: error in "
                      "xrdp_mm_chan_send_init");
        }
        else
        {
            log_message(LOG_LEVEL_DEBUG,"xrdp_mm_connect_chansrv: chansrv"
                        "connect successful");
        }
    }

    return 0;
}

static void cleanup_sesman_connection(struct xrdp_mm *self)
{
    self->delete_sesman_trans = 1;
    self->connected_state = 0;

    if (self->wm->login_mode != 10)
    {
        xrdp_wm_set_login_mode(self->wm, 11);
        xrdp_mm_module_cleanup(self);
    }
}

/*****************************************************************************/
static int APP_CC
xrdp_mm_process_login_response(struct xrdp_mm *self, struct stream *s)
{
    int ok;
    int display;
    int rv;
    char text[256];
    char ip[256];
    char port[256];

    rv = 0;
    in_uint16_be(s, ok);
    in_uint16_be(s, display);

    if (ok)
    {
        self->display = display;
        g_snprintf(text, 255, "xrdp_mm_process_login_response: login successful "
                   "for display %d", display);
        xrdp_wm_log_msg(self->wm, text);

        if (xrdp_mm_setup_mod1(self) == 0)
        {
            if (xrdp_mm_setup_mod2(self) == 0)
            {
                xrdp_mm_get_value(self, "ip", ip, 255);
                xrdp_wm_set_login_mode(self->wm, 10);
                self->wm->dragging = 0;

                /* connect channel redir */
                if ((ip == 0) || (g_strcmp(ip, "127.0.0.1") == 0) || (ip[0] == 0))
                {
                    g_snprintf(port, 255, "/tmp/.xrdp/xrdp_chansrv_socket_%d", 7200 + display);
                }
                else
                {
                    g_snprintf(port, 255, "%d", 7200 + display);
                }

                xrdp_mm_connect_chansrv(self, ip, port);
            }
        }
    }
    else
    {
        xrdp_wm_log_msg(self->wm, "xrdp_mm_process_login_response: "
                        "login failed");
        log_message(LOG_LEVEL_INFO,"xrdp_mm_process_login_response: "
                        "login failed");
    }

    cleanup_sesman_connection(self);
    return rv;
}

/*****************************************************************************/
static int
xrdp_mm_get_sesman_port(char *port, int port_bytes)
{
    int fd;
    int error;
    int index;
    char *val;
    char cfg_file[256];
    struct list *names;
    struct list *values;

    g_memset(cfg_file, 0, sizeof(char) * 256);
    /* default to port 3350 */
    g_strncpy(port, "3350", port_bytes - 1);
    /* see if port is in xrdp.ini file */
    g_snprintf(cfg_file, 255, "%s/sesman.ini", XRDP_CFG_PATH);
    fd = g_file_open(cfg_file);

    if (fd > 0)
    {
        names = list_create();
        names->auto_free = 1;
        values = list_create();
        values->auto_free = 1;

        if (file_read_section(fd, "Globals", names, values) == 0)
        {
            for (index = 0; index < names->count; index++)
            {
                val = (char *)list_get_item(names, index);

                if (val != 0)
                {
                    if (g_strcasecmp(val, "ListenPort") == 0)
                    {
                        val = (char *)list_get_item(values, index);
                        error = g_atoi(val);

                        if ((error > 0) && (error < 65000))
                        {
                            g_strncpy(port, val, port_bytes - 1);
                        }

                        break;
                    }
                }
            }
        }

        list_delete(names);
        list_delete(values);
        g_file_close(fd);
    }

    return 0;
}

/*****************************************************************************/
/* returns error
   data coming from client that need to go to channel handler */
int APP_CC
xrdp_mm_process_channel_data(struct xrdp_mm *self, tbus param1, tbus param2,
                             tbus param3, tbus param4)
{
    struct stream *s;
    int rv;
    int length;
    int total_length;
    int flags;
    int id;
    char *data;

    rv = 0;

    if ((self->chan_trans != 0) && self->chan_trans_up)
    {
        s = trans_get_out_s(self->chan_trans, 8192);

        if (s != 0)
        {
            id = LOWORD(param1);
            flags = HIWORD(param1);
            length = param2;
            data = (char *)param3;
            total_length = param4;

            if (total_length < length)
            {
                log_message(LOG_LEVEL_DEBUG,"WARNING in xrdp_mm_process_channel_data(): total_len < length");
                total_length = length;
            }

            out_uint32_le(s, 0); /* version */
            out_uint32_le(s, 8 + 8 + 2 + 2 + 2 + 4 + length);
            out_uint32_le(s, 5); /* msg id */
            out_uint32_le(s, 8 + 2 + 2 + 2 + 4 + length);
            out_uint16_le(s, id);
            out_uint16_le(s, flags);
            out_uint16_le(s, length);
            out_uint32_le(s, total_length);
            out_uint8a(s, data, length);
            s_mark_end(s);
            rv = trans_force_write(self->chan_trans);
        }
    }

    return rv;
}

/*****************************************************************************/
/* This is the callback registered for sesman communication replies. */
static int APP_CC
xrdp_mm_sesman_data_in(struct trans *trans)
{
    struct xrdp_mm *self;
    struct stream *s;
    int version;
    int size;
    int error;
    int code;

    if (trans == 0)
    {
        return 1;
    }

    self = (struct xrdp_mm *)(trans->callback_data);
    s = trans_get_in_s(trans);

    if (s == 0)
    {
        return 1;
    }

    in_uint32_be(s, version);
    in_uint32_be(s, size);
    error = trans_force_read(trans, size - 8);

    if (error == 0)
    {
        in_uint16_be(s, code);

        switch (code)
        {
                /* even when the request is denied the reply will hold 3 as the command. */
            case 3:
                error = xrdp_mm_process_login_response(self, s);
                break;
            default:
                xrdp_wm_log_msg(self->wm, "An undefined reply code was received from sesman");
                log_message(LOG_LEVEL_ERROR,"Fatal xrdp_mm_sesman_data_in: unknown cmd code %d", code);
                cleanup_sesman_connection(self);
                break;
        }
    }

    return error;
}

#ifdef ACCESS
#ifndef USE_NOPAM
/*********************************************************************/
/* return 0 on success */
static int APP_CC
access_control(char *username, char *password, char *srv)
{
    int reply;
    int rec = 32+1; /* 32 is reserved for PAM failures this means connect failure */
    struct stream *in_s;
    struct stream *out_s;
    unsigned long version;
    unsigned short int dummy;
    unsigned short int pAM_errorcode;
    unsigned short int code;
    unsigned long size;
    int index;
    int socket = g_tcp_socket();

    if (socket > 0)
    {
        /* we use a blocking socket here */
        reply = g_tcp_connect(socket, srv, "3350");

        if (reply == 0)
        {
            make_stream(in_s);
            init_stream(in_s, 500);
            make_stream(out_s);
            init_stream(out_s, 500);
            s_push_layer(out_s, channel_hdr, 8);
            out_uint16_be(out_s, 4); /*0x04 means SCP_GW_AUTHENTICATION*/
            index = g_strlen(username);
            out_uint16_be(out_s, index);
            out_uint8a(out_s, username, index);

            index = g_strlen(password);
            out_uint16_be(out_s, index);
            out_uint8a(out_s, password, index);
            s_mark_end(out_s);
            s_pop_layer(out_s, channel_hdr);
            out_uint32_be(out_s, 0); /* version */
            index = (int)(out_s->end - out_s->data);
            out_uint32_be(out_s, index); /* size */
            /* g_writeln("Number of data to send : %d",index); */
            reply = g_tcp_send(socket, out_s->data, index, 0);
            free_stream(out_s);

            if (reply > 0)
            {
                /* We wait in 5 sec for a reply from sesman*/
                if (g_tcp_can_recv(socket, 5000))
                {
                    reply = g_tcp_recv(socket, in_s->end, 500, 0);

                    if (reply > 0)
                    {
                        in_s->end =  in_s->end + reply;
                        in_uint32_be(in_s, version);
                        /*g_writeln("Version number in reply from sesman: %d",version) ; */
                        in_uint32_be(in_s, size);

                        if ((size == 14) && (version == 0))
                        {
                            in_uint16_be(in_s, code);
                            in_uint16_be(in_s, pAM_errorcode); /* this variable holds the PAM error code if the variable is >32 it is a "invented" code */
                            in_uint16_be(in_s, dummy);

                            if (code != 4) /*0x04 means SCP_GW_AUTHENTICATION*/
                            {
                                log_message(LOG_LEVEL_ERROR, "Returned cmd code from "
                                            "sesman is corrupt");
                            }
                            else
                            {
                                rec = pAM_errorcode; /* here we read the reply from the access control */
                            }
                        }
                        else
                        {
                            log_message(LOG_LEVEL_ERROR, "Corrupt reply size or "
                                        "version from sesman: %d", size);
                        }
                    }
                    else
                    {
                        log_message(LOG_LEVEL_ERROR, "No data received from sesman");
                    }
                }
                else
                {
                    log_message(LOG_LEVEL_ERROR, "Timeout when waiting for sesman");
                }
            }
            else
            {
                log_message(LOG_LEVEL_ERROR, "No success sending to sesman");
            }

            free_stream(in_s);
            g_tcp_close(socket);
        }
        else
        {
            log_message(LOG_LEVEL_ERROR, "Failure connecting to socket sesman");
        }
    }
    else
    {
        log_message(LOG_LEVEL_ERROR, "Failure creating socket - for access control");
    }

    return rec;
}
#endif
#endif

/*****************************************************************************/
/* This routine clears all states to make sure that our next login will be
 * as expected. If the user does not press ok on the log window and try to
 * connect again we must make sure that no previous information is stored.*/
static void APP_CC
cleanup_states(struct xrdp_mm *self)
{
    if (self != NULL)
    {
        self-> connected_state = 0; /* true if connected to sesman else false */
        self-> sesman_trans = NULL; /* connection to sesman */
        self-> sesman_trans_up = 0; /* true once connected to sesman */
        self-> delete_sesman_trans = 0; /* boolean set when done with sesman connection */
        self-> display = 0; /* 10 for :10.0, 11 for :11.0, etc */
        self-> code = 0; /* 0 Xvnc session 10 X11rdp session */
        self-> sesman_controlled = 0; /* true if this is a sesman session */
        self-> chan_trans = NULL; /* connection to chansrv */
        self-> chan_trans_up = 0; /* true once connected to chansrv */
        self-> delete_chan_trans = 0; /* boolean set when done with channel connection */
        self-> usechansrv = 0; /* true if chansrvport is set in xrdp.ini or using sesman */
    }
}

#ifdef ACCESS
#ifndef USE_NOPAM
static const char * APP_CC
getPAMError(const int pamError, char *text, int text_bytes)
{
    switch (pamError)
    {
        case PAM_SUCCESS:
            return "Success";
        case PAM_OPEN_ERR:
            return "dlopen() failure";
        case PAM_SYMBOL_ERR:
            return "Symbol not found";
        case PAM_SERVICE_ERR:
            return "Error in service module";
        case PAM_SYSTEM_ERR:
            return "System error";
        case PAM_BUF_ERR:
            return "Memory buffer error";
        case PAM_PERM_DENIED:
            return "Permission denied";
        case PAM_AUTH_ERR:
            return "Authentication failure";
        case PAM_CRED_INSUFFICIENT:
            return "Insufficient credentials to access authentication data";
        case PAM_AUTHINFO_UNAVAIL:
            return "Authentication service cannot retrieve authentication info.";
        case PAM_USER_UNKNOWN:
            return "User not known to the underlying authentication module";
        case PAM_MAXTRIES:
            return "Have exhausted maximum number of retries for service.";
        case PAM_NEW_AUTHTOK_REQD:
            return "Authentication token is no longer valid; new one required.";
        case PAM_ACCT_EXPIRED:
            return "User account has expired";
        case PAM_CRED_UNAVAIL:
            return "Authentication service cannot retrieve user credentials";
        case PAM_CRED_EXPIRED:
            return "User credentials expired";
        case PAM_CRED_ERR:
            return "Failure setting user credentials";
        case PAM_NO_MODULE_DATA:
            return "No module specific data is present";
        case PAM_BAD_ITEM:
            return "Bad item passed to pam_*_item()";
        case PAM_CONV_ERR:
            return "Conversation error";
        case PAM_AUTHTOK_ERR:
            return "Authentication token manipulation error";
        case PAM_AUTHTOK_LOCK_BUSY:
            return "Authentication token lock busy";
        case PAM_AUTHTOK_DISABLE_AGING:
            return "Authentication token aging disabled";
        case PAM_TRY_AGAIN:
            return "Failed preliminary check by password service";
        case PAM_IGNORE:
            return "Please ignore underlying account module";
        case PAM_MODULE_UNKNOWN:
            return "Module is unknown";
        case PAM_AUTHTOK_EXPIRED:
            return "Authentication token expired";
        case PAM_CONV_AGAIN:
            return "Conversation is waiting for event";
        case PAM_INCOMPLETE:
            return "Application needs to call libpam again";
        case 32 + 1:
            return "Error connecting to PAM";
        case 32 + 3:
            return "Username okey but group problem";
        default:
            g_snprintf(text, text_bytes, "Not defined PAM error:%d", pamError);
            return text;
    }
}

static const char * APP_CC
getPAMAdditionalErrorInfo(const int pamError, struct xrdp_mm *self)
{
    switch (pamError)
    {
        case PAM_SUCCESS:
            return NULL;
        case PAM_OPEN_ERR:
        case PAM_SYMBOL_ERR:
        case PAM_SERVICE_ERR:
        case PAM_SYSTEM_ERR:
        case PAM_BUF_ERR:
        case PAM_PERM_DENIED:
        case PAM_AUTH_ERR:
        case PAM_CRED_INSUFFICIENT:
        case PAM_AUTHINFO_UNAVAIL:
        case PAM_USER_UNKNOWN:
        case PAM_CRED_UNAVAIL:
        case PAM_CRED_ERR:
        case PAM_NO_MODULE_DATA:
        case PAM_BAD_ITEM:
        case PAM_CONV_ERR:
        case PAM_AUTHTOK_ERR:
        case PAM_AUTHTOK_LOCK_BUSY:
        case PAM_AUTHTOK_DISABLE_AGING:
        case PAM_TRY_AGAIN:
        case PAM_IGNORE:
        case PAM_MODULE_UNKNOWN:
        case PAM_CONV_AGAIN:
        case PAM_INCOMPLETE:
        case _PAM_RETURN_VALUES + 1:
        case _PAM_RETURN_VALUES + 3:
            return NULL;
        case PAM_MAXTRIES:
        case PAM_NEW_AUTHTOK_REQD:
        case PAM_ACCT_EXPIRED:
        case PAM_CRED_EXPIRED:
        case PAM_AUTHTOK_EXPIRED:
            if (self->wm->pamerrortxt[0])
            {
                return self->wm->pamerrortxt;
            }
            else
            {
                return "Authentication error - Verify that user/password is valid";
            }
        default:
            return "No expected error";
    }
}
#endif
#endif
/*****************************************************************************/
int APP_CC
xrdp_mm_connect(struct xrdp_mm *self)
{
    struct list *names;
    struct list *values;
    int index;
    int count;
    int ok;
    int rv;
    char *name;
    char *value;
    char ip[256];
    char errstr[256];
    char text[256];
    char port[8];
    char chansrvport[256];
#ifdef ACCESS
#ifndef USE_NOPAM
    int use_pam_auth = 0;
    char pam_auth_sessionIP[256];
    char pam_auth_password[256];
    char pam_auth_username[256];
#endif
    char username[256];
    char password[256];
    username[0] = 0;
    password[0] = 0;
#endif
    /* make sure we start in correct state */
    cleanup_states(self);
    g_memset(ip, 0, sizeof(ip));
    g_memset(errstr, 0, sizeof(errstr));
    g_memset(text, 0, sizeof(text));
    g_memset(port, 0, sizeof(port));
    g_memset(chansrvport, 0, sizeof(chansrvport));
    rv = 0; /* success */
    names = self->login_names;
    values = self->login_values;
    count = names->count;

    for (index = 0; index < count; index++)
    {
        name = (char *)list_get_item(names, index);
        value = (char *)list_get_item(values, index);

        if (g_strcasecmp(name, "ip") == 0)
        {
            g_strncpy(ip, value, 255);
        }
        else if (g_strcasecmp(name, "port") == 0)
        {
            if (g_strcasecmp(value, "-1") == 0)
            {
                self->sesman_controlled = 1;
            }
        }

#ifdef ACCESS
#ifndef USE_NOPAM
        else if (g_strcasecmp(name, "pamusername") == 0)
        {
            use_pam_auth = 1;
            g_strncpy(pam_auth_username, value, 255);
        }
        else if (g_strcasecmp(name, "pamsessionmng") == 0)
        {
            g_strncpy(pam_auth_sessionIP, value, 255);
        }
        else if (g_strcasecmp(name, "pampassword") == 0)
        {
            g_strncpy(pam_auth_password, value, 255);
        }
#endif
        else if (g_strcasecmp(name, "password") == 0)
        {
            g_strncpy(password, value, 255);
        }
        else if (g_strcasecmp(name, "username") == 0)
        {
            g_strncpy(username, value, 255);
        }

#endif
        else if (g_strcasecmp(name, "chansrvport") == 0)
        {
            g_strncpy(chansrvport, value, 255);
            self->usechansrv = 1;
        }
    }

#ifdef ACCESS
#ifndef USE_NOPAM
    if (use_pam_auth)
    {
        int reply;
        char replytxt[128];
        char pam_error[128];
        const char *additionalError;
        xrdp_wm_log_msg(self->wm, "Please wait, we now perform access control...");

        /* g_writeln("we use pam modules to check if we can approve this user"); */
        if (!g_strncmp(pam_auth_username, "same", 255))
        {
            log_message(LOG_LEVEL_DEBUG, "pamusername copied from username - same: %s", username);
            g_strncpy(pam_auth_username, username, 255);
        }

        if (!g_strncmp(pam_auth_password, "same", 255))
        {
            log_message(LOG_LEVEL_DEBUG, "pam_auth_password copied from username - same: %s", password);
            g_strncpy(pam_auth_password, password, 255);
        }

        /* access_control return 0 on success */
        reply = access_control(pam_auth_username, pam_auth_password, pam_auth_sessionIP);

        g_sprintf(replytxt, "Reply from access control: %s",
                  getPAMError(reply, pam_error, 127));

        xrdp_wm_log_msg(self->wm, replytxt);
        log_message(LOG_LEVEL_INFO, replytxt);
        additionalError = getPAMAdditionalErrorInfo(reply, self);
        if (additionalError)
        {
            g_snprintf(replytxt, 127, "%s", additionalError);
            if (replytxt[0])
            {
                xrdp_wm_log_msg(self->wm, replytxt);
            }
        }

        if (reply != 0)
        {
            rv = 1;
            return rv;
        }
    }
#endif
#endif

    if (self->sesman_controlled)
    {
        ok = 0;
        trans_delete(self->sesman_trans);
        self->sesman_trans = trans_create(TRANS_MODE_TCP, 8192, 8192);
        self->sesman_trans->is_term = g_is_term;
        xrdp_mm_get_sesman_port(port, sizeof(port));
        g_snprintf(text, 255, "connecting to sesman ip %s port %s", ip, port);
        xrdp_wm_log_msg(self->wm, text);
        /* xrdp_mm_sesman_data_in is the callback that is called when data arrives */
        self->sesman_trans->trans_data_in = xrdp_mm_sesman_data_in;
        self->sesman_trans->header_size = 8;
        self->sesman_trans->callback_data = self;

        /* try to connect up to 4 times */
        for (index = 0; index < 4; index++)
        {
            if (trans_connect(self->sesman_trans, ip, port, 3000) == 0)
            {
                self->sesman_trans_up = 1;
                ok = 1;
                break;
            }

            g_sleep(1000);
            g_writeln("xrdp_mm_connect: connect failed "
                      "trying again...");
        }

        if (ok)
        {
            /* fully connect */
            xrdp_wm_log_msg(self->wm, "sesman connect ok");
            self->connected_state = 1;
            rv = xrdp_mm_send_login(self);
        }
        else
        {
            g_snprintf(errstr, 255, "Failure to connect to sesman: %s port: %s",
                       ip, port);
            xrdp_wm_log_msg(self->wm, errstr);
            log_message(LOG_LEVEL_ERROR,errstr);
            trans_delete(self->sesman_trans);
            self->sesman_trans = 0;
            self->sesman_trans_up = 0;
            rv = 1;
        }
    }
    else /* no sesman */
    {
        if (xrdp_mm_setup_mod1(self) == 0)
        {
            if (xrdp_mm_setup_mod2(self) == 0)
            {
                xrdp_wm_set_login_mode(self->wm, 10);
                rv = 0; /*sucess*/
            }
            else
            {
                /* connect error */
                g_snprintf(errstr, 255, "Failure to connect to: %s", ip);
                log_message(LOG_LEVEL_ERROR,errstr);
                xrdp_wm_log_msg(self->wm, errstr);
                rv = 1; /* failure */
            }
        }
        else
        {
            log_message(LOG_LEVEL_ERROR,"Failure setting up module");
        }

        if (self->wm->login_mode != 10)
        {
            xrdp_wm_set_login_mode(self->wm, 11);
            xrdp_mm_module_cleanup(self);
            rv = 1; /* failure */
        }
    }

    if ((self->wm->login_mode == 10) && (self->sesman_controlled == 0) &&
            (self->usechansrv != 0))
    {
        /* if sesman controlled, this will connect later */
        xrdp_mm_connect_chansrv(self, "", chansrvport);
    }

    log_message(LOG_LEVEL_DEBUG,"returnvalue from xrdp_mm_connect %d", rv);

    return rv;
}

/*****************************************************************************/
int APP_CC
xrdp_mm_get_wait_objs(struct xrdp_mm *self,
                      tbus *read_objs, int *rcount,
                      tbus *write_objs, int *wcount, int *timeout)
{
    int rv = 0;

    if (self == 0)
    {
        return 0;
    }

    rv = 0;

    if ((self->sesman_trans != 0) && self->sesman_trans_up)
    {
        trans_get_wait_objs(self->sesman_trans, read_objs, rcount);
    }

    if ((self->chan_trans != 0) && self->chan_trans_up)
    {
        trans_get_wait_objs(self->chan_trans, read_objs, rcount);
    }

    if (self->mod != 0)
    {
        if (self->mod->mod_get_wait_objs != 0)
        {
            rv = self->mod->mod_get_wait_objs(self->mod, read_objs, rcount,
                                              write_objs, wcount, timeout);
        }
    }

    return rv;
}

/*****************************************************************************/
int APP_CC
xrdp_mm_check_wait_objs(struct xrdp_mm *self)
{
    int rv;

    if (self == 0)
    {
        return 0;
    }

    rv = 0;

    if ((self->sesman_trans != 0) && self->sesman_trans_up)
    {
        if (trans_check_wait_objs(self->sesman_trans) != 0)
        {
            self->delete_sesman_trans = 1;
        }
    }

    if ((self->chan_trans != 0) && self->chan_trans_up)
    {
        if (trans_check_wait_objs(self->chan_trans) != 0)
        {
            self->delete_chan_trans = 1;
        }
    }

    if (self->mod != 0)
    {
        if (self->mod->mod_check_wait_objs != 0)
        {
            rv = self->mod->mod_check_wait_objs(self->mod);
        }
    }

    if (self->delete_sesman_trans)
    {
        trans_delete(self->sesman_trans);
        self->sesman_trans = 0;
        self->sesman_trans_up = 0;
        self->delete_sesman_trans = 0;
    }

    if (self->delete_chan_trans)
    {
        trans_delete(self->chan_trans);
        self->chan_trans = 0;
        self->chan_trans_up = 0;
        self->delete_chan_trans = 0;
    }

    return rv;
}

#if 0
/*****************************************************************************/
struct xrdp_painter *APP_CC
get_painter(struct xrdp_mod *mod)
{
    struct xrdp_wm *wm;
    struct xrdp_painter *p;

    p = (struct xrdp_painter *)(mod->painter);

    if (p == 0)
    {
        wm = (struct xrdp_wm *)(mod->wm);
        p = xrdp_painter_create(wm, wm->session);
        mod->painter = (tintptr)p;
    }

    return p;
}
#endif

/*****************************************************************************/
int DEFAULT_CC
server_begin_update(struct xrdp_mod *mod)
{
    struct xrdp_wm *wm;
    struct xrdp_painter *p;

    wm = (struct xrdp_wm *)(mod->wm);
    p = xrdp_painter_create(wm, wm->session);
    xrdp_painter_begin_update(p);
    mod->painter = (long)p;
    return 0;
}

/*****************************************************************************/
int DEFAULT_CC
server_end_update(struct xrdp_mod *mod)
{
    struct xrdp_painter *p;

    p = (struct xrdp_painter *)(mod->painter);

    if (p == 0)
    {
        return 0;
    }

    xrdp_painter_end_update(p);
    xrdp_painter_delete(p);
    mod->painter = 0;
    return 0;
}

/*****************************************************************************/
/* got bell signal... try to send to client */
int DEFAULT_CC
server_bell_trigger(struct xrdp_mod *mod)
{
    struct xrdp_wm *wm;

    wm = (struct xrdp_wm *)(mod->wm);
    xrdp_wm_send_bell(wm);
    return 0;
}


/*****************************************************************************/
int DEFAULT_CC
server_fill_rect(struct xrdp_mod *mod, int x, int y, int cx, int cy)
{
    struct xrdp_wm *wm;
    struct xrdp_painter *p;

    p = (struct xrdp_painter *)(mod->painter);

    if (p == 0)
    {
        return 0;
    }

    wm = (struct xrdp_wm *)(mod->wm);
    xrdp_painter_fill_rect(p, wm->target_surface, x, y, cx, cy);
    return 0;
}

/*****************************************************************************/
int DEFAULT_CC
server_screen_blt(struct xrdp_mod *mod, int x, int y, int cx, int cy,
                  int srcx, int srcy)
{
    struct xrdp_wm *wm;
    struct xrdp_painter *p;

    p = (struct xrdp_painter *)(mod->painter);

    if (p == 0)
    {
        return 0;
    }

    wm = (struct xrdp_wm *)(mod->wm);
    p->rop = 0xcc;
    xrdp_painter_copy(p, wm->screen, wm->target_surface, x, y, cx, cy, srcx, srcy);
    return 0;
}

/*****************************************************************************/
int DEFAULT_CC
server_paint_rect(struct xrdp_mod *mod, int x, int y, int cx, int cy,
                  char *data, int width, int height, int srcx, int srcy)
{
    struct xrdp_wm *wm;
    struct xrdp_bitmap *b;
    struct xrdp_painter *p;

    p = (struct xrdp_painter *)(mod->painter);

    if (p == 0)
    {
        return 0;
    }

    wm = (struct xrdp_wm *)(mod->wm);
    b = xrdp_bitmap_create_with_data(width, height, wm->screen->bpp, data, wm);
    xrdp_painter_copy(p, b, wm->target_surface, x, y, cx, cy, srcx, srcy);
    xrdp_bitmap_delete(b);
    return 0;
}

/*****************************************************************************/
int DEFAULT_CC
server_paint_rect_bpp(struct xrdp_mod* mod, int x, int y, int cx, int cy,
                      char* data, int width, int height, int srcx, int srcy,
                      int bpp)
{
    struct xrdp_wm* wm;
    struct xrdp_bitmap* b;
    struct xrdp_painter* p;
<<<<<<< HEAD
    
=======

>>>>>>> 0a2b3a2f
    p = (struct xrdp_painter*)(mod->painter);
    if (p == 0)
    {
        return 0;
    }
    wm = (struct xrdp_wm*)(mod->wm);
    b = xrdp_bitmap_create_with_data(width, height, bpp, data, wm);
    xrdp_painter_copy(p, b, wm->target_surface, x, y, cx, cy, srcx, srcy);
    xrdp_bitmap_delete(b);
    return 0;
}

/*****************************************************************************/
int DEFAULT_CC
server_composite(struct xrdp_mod* mod, int srcidx, int srcformat,
                 int srcwidth, int srcrepeat, int* srctransform,
                 int mskflags, int mskidx, int mskformat, int mskwidth,
                 int mskrepeat, int op, int srcx, int srcy,
                 int mskx, int msky, int dstx, int dsty,
                 int width, int height, int dstformat)
{
    struct xrdp_wm* wm;
    struct xrdp_bitmap* b;
    struct xrdp_bitmap* msk;
    struct xrdp_painter* p;
    struct xrdp_os_bitmap_item* bi;
<<<<<<< HEAD
    
=======

>>>>>>> 0a2b3a2f
    p = (struct xrdp_painter*)(mod->painter);
    if (p == 0)
    {
        return 0;
    }
    wm = (struct xrdp_wm*)(mod->wm);
    b = 0;
    msk = 0;
    bi = xrdp_cache_get_os_bitmap(wm->cache, srcidx);
    if (bi != 0)
    {
        b = bi->bitmap;
    }
    if (mskflags & 1)
    {
        bi = xrdp_cache_get_os_bitmap(wm->cache, mskidx);
        if (bi != 0)
        {
            msk = bi->bitmap;
        }
    }
    if (b != 0)
    {
        xrdp_painter_composite(p, b, srcformat, srcwidth, srcrepeat,
                               wm->target_surface, srctransform,
                               mskflags, msk, mskformat, mskwidth, mskrepeat,
                               op, srcx, srcy, mskx, msky, dstx, dsty,
                               width, height, dstformat);
    }
    else
    {
        g_writeln("server_composite: error finding id %d or %d", srcidx, mskidx);
    }
    return 0;
}

/*****************************************************************************/
int DEFAULT_CC
<<<<<<< HEAD
=======
server_paint_rects(struct xrdp_mod* mod, int num_drects, short *drects,
                   int num_crects, short *crects,
                   char *data, int width, int height, int flags)
{
    struct xrdp_wm* wm;
    struct xrdp_painter* p;
    struct xrdp_bitmap *b;
    short *s;
    int index;

    //g_writeln("server_paint_rects:");
    wm = (struct xrdp_wm*)(mod->wm);
    p = (struct xrdp_painter*)(mod->painter);
    if (p == 0)
    {
        return 0;
    }
    b = xrdp_bitmap_create_with_data(width, height, wm->screen->bpp,
                                     data, wm);
    s = crects;
    for (index = 0; index < num_crects; index++)
    {
        xrdp_painter_copy(p, b, wm->target_surface, s[0], s[1], s[2], s[3],
                          s[0], s[1]);
        s += 4;
    }                 
    xrdp_bitmap_delete(b);
    return 0;
}

/*****************************************************************************/
int DEFAULT_CC
>>>>>>> 0a2b3a2f
server_set_pointer(struct xrdp_mod *mod, int x, int y,
                   char *data, char *mask)
{
    struct xrdp_wm *wm;

    wm = (struct xrdp_wm *)(mod->wm);
    xrdp_wm_pointer(wm, data, mask, x, y, 0);
    return 0;
}

/*****************************************************************************/
int DEFAULT_CC
server_set_pointer_ex(struct xrdp_mod *mod, int x, int y,
                      char *data, char *mask, int bpp)
{
    struct xrdp_wm *wm;

    wm = (struct xrdp_wm *)(mod->wm);
    xrdp_wm_pointer(wm, data, mask, x, y, bpp);
    return 0;
}

/*****************************************************************************/
int DEFAULT_CC
server_palette(struct xrdp_mod *mod, int *palette)
{
    struct xrdp_wm *wm;

    wm = (struct xrdp_wm *)(mod->wm);

    if (g_memcmp(wm->palette, palette, 255 * sizeof(int)) != 0)
    {
        g_memcpy(wm->palette, palette, 256 * sizeof(int));
        xrdp_wm_send_palette(wm);
    }

    return 0;
}

/*****************************************************************************/
int DEFAULT_CC
server_msg(struct xrdp_mod *mod, char *msg, int code)
{
    struct xrdp_wm *wm;

    if (code == 1)
    {
        g_writeln(msg);
        return 0;
    }

    wm = (struct xrdp_wm *)(mod->wm);
    return xrdp_wm_log_msg(wm, msg);
}

/*****************************************************************************/
int DEFAULT_CC
server_is_term(struct xrdp_mod *mod)
{
    return g_is_term();
}

/*****************************************************************************/
int DEFAULT_CC
server_set_clip(struct xrdp_mod *mod, int x, int y, int cx, int cy)
{
    struct xrdp_painter *p;

    p = (struct xrdp_painter *)(mod->painter);

    if (p == 0)
    {
        return 0;
    }

    return xrdp_painter_set_clip(p, x, y, cx, cy);
}

/*****************************************************************************/
int DEFAULT_CC
server_reset_clip(struct xrdp_mod *mod)
{
    struct xrdp_painter *p;

    p = (struct xrdp_painter *)(mod->painter);

    if (p == 0)
    {
        return 0;
    }

    return xrdp_painter_clr_clip(p);
}

/*****************************************************************************/
int DEFAULT_CC
server_set_fgcolor(struct xrdp_mod *mod, int fgcolor)
{
    struct xrdp_painter *p;

    p = (struct xrdp_painter *)(mod->painter);

    if (p == 0)
    {
        return 0;
    }

    p->fg_color = fgcolor;
    p->pen.color = p->fg_color;
    return 0;
}

/*****************************************************************************/
int DEFAULT_CC
server_set_bgcolor(struct xrdp_mod *mod, int bgcolor)
{
    struct xrdp_painter *p;

    p = (struct xrdp_painter *)(mod->painter);

    if (p == 0)
    {
        return 0;
    }

    p->bg_color = bgcolor;
    return 0;
}

/*****************************************************************************/
int DEFAULT_CC
server_set_opcode(struct xrdp_mod *mod, int opcode)
{
    struct xrdp_painter *p;

    p = (struct xrdp_painter *)(mod->painter);

    if (p == 0)
    {
        return 0;
    }

    p->rop = opcode;
    return 0;
}

/*****************************************************************************/
int DEFAULT_CC
server_set_mixmode(struct xrdp_mod *mod, int mixmode)
{
    struct xrdp_painter *p;

    p = (struct xrdp_painter *)(mod->painter);

    if (p == 0)
    {
        return 0;
    }

    p->mix_mode = mixmode;
    return 0;
}

/*****************************************************************************/
int DEFAULT_CC
server_set_brush(struct xrdp_mod *mod, int x_orgin, int y_orgin,
                 int style, char *pattern)
{
    struct xrdp_painter *p;

    p = (struct xrdp_painter *)(mod->painter);

    if (p == 0)
    {
        return 0;
    }

    p->brush.x_orgin = x_orgin;
    p->brush.y_orgin = y_orgin;
    p->brush.style = style;
    g_memcpy(p->brush.pattern, pattern, 8);
    return 0;
}

/*****************************************************************************/
int DEFAULT_CC
server_set_pen(struct xrdp_mod *mod, int style, int width)
{
    struct xrdp_painter *p;

    p = (struct xrdp_painter *)(mod->painter);

    if (p == 0)
    {
        return 0;
    }

    p->pen.style = style;
    p->pen.width = width;
    return 0;
}

/*****************************************************************************/
int DEFAULT_CC
server_draw_line(struct xrdp_mod *mod, int x1, int y1, int x2, int y2)
{
    struct xrdp_wm *wm;
    struct xrdp_painter *p;

    p = (struct xrdp_painter *)(mod->painter);

    if (p == 0)
    {
        return 0;
    }

    wm = (struct xrdp_wm *)(mod->wm);
    return xrdp_painter_line(p, wm->target_surface, x1, y1, x2, y2);
}

/*****************************************************************************/
int DEFAULT_CC
server_add_char(struct xrdp_mod *mod, int font, int charactor,
                int offset, int baseline,
                int width, int height, char *data)
{
    struct xrdp_font_char fi;

    fi.offset = offset;
    fi.baseline = baseline;
    fi.width = width;
    fi.height = height;
    fi.incby = 0;
    fi.data = data;
    fi.bpp = 1;
    return libxrdp_orders_send_font(((struct xrdp_wm *)mod->wm)->session,
                                    &fi, font, charactor);
}

/*****************************************************************************/
int DEFAULT_CC
server_draw_text(struct xrdp_mod *mod, int font,
                 int flags, int mixmode, int clip_left, int clip_top,
                 int clip_right, int clip_bottom,
                 int box_left, int box_top,
                 int box_right, int box_bottom,
                 int x, int y, char *data, int data_len)
{
    struct xrdp_wm *wm;
    struct xrdp_painter *p;

    p = (struct xrdp_painter *)(mod->painter);

    if (p == 0)
    {
        return 0;
    }

    wm = (struct xrdp_wm *)(mod->wm);
    return xrdp_painter_draw_text2(p, wm->target_surface, font, flags,
                                   mixmode, clip_left, clip_top,
                                   clip_right, clip_bottom,
                                   box_left, box_top,
                                   box_right, box_bottom,
                                   x, y, data, data_len);
}

/*****************************************************************************/
int DEFAULT_CC
server_reset(struct xrdp_mod *mod, int width, int height, int bpp)
{
    struct xrdp_wm *wm;

    wm = (struct xrdp_wm *)(mod->wm);

    if (wm->client_info == 0)
    {
        return 1;
    }

    /* older client can't resize */
    if (wm->client_info->build <= 419)
    {
        return 0;
    }

    /* if same, don't need to do anything */
    if (wm->client_info->width == width &&
            wm->client_info->height == height &&
            wm->client_info->bpp == bpp)
    {
        return 0;
    }

    /* reset lib, client_info gets updated in libxrdp_reset */
    if (libxrdp_reset(wm->session, width, height, bpp) != 0)
    {
        return 1;
    }

    /* reset cache */
    xrdp_cache_reset(wm->cache, wm->client_info);
    /* resize the main window */
    xrdp_bitmap_resize(wm->screen, wm->client_info->width,
                       wm->client_info->height);
    /* load some stuff */
    xrdp_wm_load_static_colors_plus(wm, 0);
    xrdp_wm_load_static_pointers(wm);
    return 0;
}

/* read the channel section of the ini file into lists
 * return 1 on success 0 on failure */
int read_allowed_channel_names(struct list *names, struct list *values)
{
    int fd;
    int ret = 0;
    char cfg_file[256];
    int pos;
    g_snprintf(cfg_file, 255, "%s/xrdp.ini", XRDP_CFG_PATH);
    fd = g_file_open(cfg_file);

    if (fd > 0)
    {
        names->auto_free = 1;
        values->auto_free = 1;
        pos = 0;

        /* all values in this section can be valid channel names */
        if (file_read_section(fd, "channels", names, values) == 0)
        {
            ret = 1;
        }
        else
        {
            log_message(LOG_LEVEL_ERROR,"Failure reading channel section of configuration");
        }

        g_file_close(fd);
    }
    return ret;
}

/* internal function return -1 if name is not in list
 * otherwise return the index 0->count-1*/
int DEFAULT_CC
find_name_in_lists(char *inName, struct list *names)
{
    int reply = -1; /*means not in the list*/
    int index;
    char *name;

    for (index = 0; index < names->count; index++)
    {
        name = (char *)list_get_item(names, index);
        if ( (name != 0) && (g_strncasecmp(name, inName, MAX_CHANNEL_NAME) == 0) )
        {
            reply = index;
            break; /* stop loop - item found*/
        }
    }

    return reply;
}

#define CHANNEL_NAME_PREFIX "channel."
/* update the channel lists from connection specific overrides
 * return 1 on success 0 on failure */
int update_allowed_channel_names(struct xrdp_wm *wm, struct list *names, struct list *values)
{
    int ret = 1;
    int index;
    int oldindex;
    char *val;
    char *name;
    //wm->mm->login_names,wm->mm->login_values
    for (index = 0; index < wm->mm->login_names->count; index++)
    {
        name = (char *)list_get_item(wm->mm->login_names, index);
        if ( (name != 0) && (g_strncmp( name, CHANNEL_NAME_PREFIX, g_strlen(CHANNEL_NAME_PREFIX)) == 0 ) )
        {
            name += g_strlen(CHANNEL_NAME_PREFIX);
            // locate and remove from list
            oldindex = find_name_in_lists(name, names);
            if (oldindex >= 0)
            {
                list_remove_item(names, oldindex);
                list_remove_item(values, oldindex);
            }
            val = (char *)list_get_item(wm->mm->login_values, index);
            // (re)add to lists
            list_add_item(names, (tbus)g_strdup(name));
            list_add_item(values, (tbus)g_strdup(val));
        }
    }
    return ret;
}

/* internal function return 1 if name is in list of channels
 * and if the value is allowed */
int DEFAULT_CC
is_channel_enabled(char *inName, struct list *names, struct list *values)
{
    int reply = 0; /*means not in the list*/
    int index;
    char *val;

    index = find_name_in_lists(inName, names);
    if ( index >= 0 )
    {
        val = (char *)list_get_item(values, index);
        reply = g_text2bool(val);
        if (reply == 0)
        {
            log_message(LOG_LEVEL_INFO,"This channel is disabled: %s", inName);
        }
    }
    else
    {
        log_message(LOG_LEVEL_INFO,"This channel is disabled (not in List): %s", inName);
    }

    return reply;
}
/* internal function only used once per session
 * creates the list of allowed channels and store the information
 * in wm struct */
void init_channel_allowed(struct xrdp_wm *wm)
{
    int error;
    int i;
    char channelname[MAX_CHANNEL_NAME];
    int index = 0;
    int allowindex = 0;
    struct list *names;
    struct list *values;

    /* first reset allowedchannels */
    for (i = 0; i < MAX_NR_CHANNELS; i++)
    {
        /* 0 is a valid channel so we use -1 to mark the index as unused */
        wm->allowedchannels[i] = -1;
    }

    names = list_create();
    values = list_create();
    /* You can override the list of allowed channels individually for each
     * session type. */
    if (   read_allowed_channel_names(names, values)
        && update_allowed_channel_names(wm, names, values) )
    {
        do
        {
            /* libxrdp_query_channel return 1 on error*/
            error = libxrdp_query_channel(wm->session, index, channelname, NULL);

            if (error == 0)
            {
                /* examples of channel names: rdpdr ; rdpsnd ; drdynvc ; cliprdr */
                if (is_channel_enabled(channelname, names, values))
                {
                    log_message(LOG_LEVEL_INFO,"The following channel is allowed: %s (%d)", channelname, index);
                    wm->allowedchannels[allowindex] = index;
                    allowindex++;

                    if (allowindex >= MAX_NR_CHANNELS)
                    {
                        log_message(LOG_LEVEL_ALWAYS,"Programming error in is_channel_allowed");
                        error = 1; /* end loop */
                    }
                }
                else
                {
                    log_message(LOG_LEVEL_INFO,"The following channel is not allowed: %s (%d)", channelname, index);
                }

                index++;
            }
        }
        while ((error == 0) && (index < MAX_NR_CHANNELS));
    }
    else
    {
        log_message(LOG_LEVEL_ERROR,"Error reading channel section in inifile");
    }

    list_delete(names);
    list_delete(values);
}

/*****************************************************************************/
/* This function returns 1 if the channelID is allowed by rule set
 * returns 0 if not allowed */
int DEFAULT_CC is_channel_allowed(struct xrdp_wm *wm, int channel_id)
{
    int i;
    int reply = 0; /* not allowed */

    /* The first time each client is using this function we have to
     * define the list of allowed channels */
    if (wm->allowedinitialized == 0)
    {
        init_channel_allowed(wm);
        log_message(LOG_LEVEL_DEBUG,"The allow channel list now initialized for this session");
        wm->allowedinitialized = 1;
    }

    for (i = 0; i < MAX_NR_CHANNELS; i++)
    {
        if (channel_id == wm->allowedchannels[i])
        {
            /*g_writeln("Channel allowed: %d",channel_id);*/
            reply = 1; /*channel allowed*/
            break;
        }
        else if (wm->allowedchannels[i] == -1)
        {
            /* We are in the unused space of the allowedchannels list
             * We can end the loop */
            break;
        }
    }

    return reply;
}

/*****************************************************************************/
/*return 0 if the index is not found*/
int DEFAULT_CC
server_query_channel(struct xrdp_mod *mod, int index, char *channel_name,
                     int *channel_flags)
{
    struct xrdp_wm *wm;

    wm = (struct xrdp_wm *)(mod->wm);

    if (wm->mm->usechansrv)
    {
        return 1;
    }

    return libxrdp_query_channel(wm->session, index, channel_name,
                                 channel_flags);
}

/*****************************************************************************/
/* returns -1 on error */
int DEFAULT_CC
server_get_channel_id(struct xrdp_mod *mod, char *name)
{
    struct xrdp_wm *wm;

    wm = (struct xrdp_wm *)(mod->wm);

    if (wm->mm->usechansrv)
    {
        return -1;
    }

    return libxrdp_get_channel_id(wm->session, name);
}

/*****************************************************************************/
int DEFAULT_CC
server_send_to_channel(struct xrdp_mod *mod, int channel_id,
                       char *data, int data_len,
                       int total_data_len, int flags)
{
    struct xrdp_wm *wm;

    wm = (struct xrdp_wm *)(mod->wm);

    if (is_channel_allowed(wm, channel_id))
    {
        if (wm->mm->usechansrv)
        {
            return 1;
        }

        return libxrdp_send_to_channel(wm->session, channel_id, data, data_len,
                                       total_data_len, flags);
    }
    else
    {
        return 1;
    }
}

/*****************************************************************************/
int DEFAULT_CC
server_create_os_surface(struct xrdp_mod *mod, int rdpindex,
                         int width, int height)
{
    struct xrdp_wm *wm;
    struct xrdp_bitmap *bitmap;
    int error;

    wm = (struct xrdp_wm *)(mod->wm);
    bitmap = xrdp_bitmap_create(width, height, wm->screen->bpp,
                                WND_TYPE_OFFSCREEN, wm);
    error = xrdp_cache_add_os_bitmap(wm->cache, bitmap, rdpindex);

    if (error != 0)
    {
        log_message(LOG_LEVEL_ERROR,"server_create_os_surface: xrdp_cache_add_os_bitmap failed");
        return 1;
    }

    bitmap->item_index = rdpindex;
    bitmap->id = rdpindex;
    return 0;
}

/*****************************************************************************/
int DEFAULT_CC
server_create_os_surface_bpp(struct xrdp_mod* mod, int rdpindex,
                             int width, int height, int bpp)
{
    struct xrdp_wm* wm;
    struct xrdp_bitmap* bitmap;
    int error;
<<<<<<< HEAD
    
=======

>>>>>>> 0a2b3a2f
    wm = (struct xrdp_wm*)(mod->wm);
    bitmap = xrdp_bitmap_create(width, height, bpp,
                                WND_TYPE_OFFSCREEN, wm);
    error = xrdp_cache_add_os_bitmap(wm->cache, bitmap, rdpindex);
    if (error != 0)
    {
        g_writeln("server_create_os_surface_bpp: xrdp_cache_add_os_bitmap failed");
        return 1;
    }
    bitmap->item_index = rdpindex;
    bitmap->id = rdpindex;
    return 0;
}

/*****************************************************************************/
int DEFAULT_CC
server_switch_os_surface(struct xrdp_mod *mod, int rdpindex)
{
    struct xrdp_wm *wm;
    struct xrdp_os_bitmap_item *bi;
    struct xrdp_painter *p;

    //g_writeln("server_switch_os_surface: id 0x%x", id);
    wm = (struct xrdp_wm *)(mod->wm);

    if (rdpindex == -1)
    {
        //g_writeln("server_switch_os_surface: setting target_surface to screen");
        wm->target_surface = wm->screen;
        p = (struct xrdp_painter *)(mod->painter);

        if (p != 0)
        {
            //g_writeln("setting target");
            wm_painter_set_target(p);
        }

        return 0;
    }

    bi = xrdp_cache_get_os_bitmap(wm->cache, rdpindex);

    if ((bi != 0) && (bi->bitmap != 0))
    {
        //g_writeln("server_switch_os_surface: setting target_surface to rdpid %d", id);
        wm->target_surface = bi->bitmap;
        p = (struct xrdp_painter *)(mod->painter);

        if (p != 0)
        {
            //g_writeln("setting target");
            wm_painter_set_target(p);
        }
    }
    else
    {
        log_message(LOG_LEVEL_ERROR,"server_switch_os_surface: error finding id %d", rdpindex);
    }

    return 0;
}

/*****************************************************************************/
int DEFAULT_CC
server_delete_os_surface(struct xrdp_mod *mod, int rdpindex)
{
    struct xrdp_wm *wm;
    struct xrdp_painter *p;

    //g_writeln("server_delete_os_surface: id 0x%x", id);
    wm = (struct xrdp_wm *)(mod->wm);

    if (wm->target_surface->type == WND_TYPE_OFFSCREEN)
    {
        if (wm->target_surface->id == rdpindex)
        {
            g_writeln("server_delete_os_surface: setting target_surface to screen");
            wm->target_surface = wm->screen;
            p = (struct xrdp_painter *)(mod->painter);

            if (p != 0)
            {
                //g_writeln("setting target");
                wm_painter_set_target(p);
            }
        }
    }

    xrdp_cache_remove_os_bitmap(wm->cache, rdpindex);
    return 0;
}

/*****************************************************************************/
int DEFAULT_CC
server_paint_rect_os(struct xrdp_mod *mod, int x, int y, int cx, int cy,
                     int rdpindex, int srcx, int srcy)
{
    struct xrdp_wm *wm;
    struct xrdp_bitmap *b;
    struct xrdp_painter *p;
    struct xrdp_os_bitmap_item *bi;

    p = (struct xrdp_painter *)(mod->painter);

    if (p == 0)
    {
        return 0;
    }

    wm = (struct xrdp_wm *)(mod->wm);
    bi = xrdp_cache_get_os_bitmap(wm->cache, rdpindex);

    if (bi != 0)
    {
        b = bi->bitmap;
        xrdp_painter_copy(p, b, wm->target_surface, x, y, cx, cy, srcx, srcy);
    }
    else
    {
        log_message(LOG_LEVEL_ERROR,"server_paint_rect_os: error finding id %d", rdpindex);
    }

    return 0;
}

/*****************************************************************************/
int DEFAULT_CC
server_set_hints(struct xrdp_mod *mod, int hints, int mask)
{
    struct xrdp_wm *wm;

    wm = (struct xrdp_wm *)(mod->wm);

    if (mask & 1)
    {
        if (hints & 1)
        {
            wm->hints |= 1;
        }
        else
        {
            wm->hints &= ~1;
        }
    }

    return 0;
}

/*****************************************************************************/
int DEFAULT_CC
server_window_new_update(struct xrdp_mod *mod, int window_id,
                         struct rail_window_state_order *window_state,
                         int flags)
{
    struct xrdp_wm *wm;

    wm = (struct xrdp_wm *)(mod->wm);
    return libxrdp_window_new_update(wm->session, window_id,
                                     window_state, flags);
}

/*****************************************************************************/
int DEFAULT_CC
server_window_delete(struct xrdp_mod *mod, int window_id)
{
    struct xrdp_wm *wm;

    wm = (struct xrdp_wm *)(mod->wm);
    return libxrdp_window_delete(wm->session, window_id);
}

/*****************************************************************************/
int DEFAULT_CC
server_window_icon(struct xrdp_mod *mod, int window_id, int cache_entry,
                   int cache_id, struct rail_icon_info *icon_info,
                   int flags)
{
    struct xrdp_wm *wm;

    wm = (struct xrdp_wm *)(mod->wm);
    return libxrdp_window_icon(wm->session, window_id, cache_entry, cache_id,
                               icon_info, flags);
}

/*****************************************************************************/
int DEFAULT_CC
server_window_cached_icon(struct xrdp_mod *mod,
                          int window_id, int cache_entry,
                          int cache_id, int flags)
{
    struct xrdp_wm *wm;

    wm = (struct xrdp_wm *)(mod->wm);
    return libxrdp_window_cached_icon(wm->session, window_id, cache_entry,
                                      cache_id, flags);
}

/*****************************************************************************/
int DEFAULT_CC
server_notify_new_update(struct xrdp_mod *mod,
                         int window_id, int notify_id,
                         struct rail_notify_state_order *notify_state,
                         int flags)
{
    struct xrdp_wm *wm;

    wm = (struct xrdp_wm *)(mod->wm);
    return libxrdp_notify_new_update(wm->session, window_id, notify_id,
                                     notify_state, flags);
}

/*****************************************************************************/
int DEFAULT_CC
server_notify_delete(struct xrdp_mod *mod, int window_id,
                     int notify_id)
{
    struct xrdp_wm *wm;

    wm = (struct xrdp_wm *)(mod->wm);
    return libxrdp_notify_delete(wm->session, window_id, notify_id);
}

/*****************************************************************************/
int DEFAULT_CC
server_monitored_desktop(struct xrdp_mod *mod,
                         struct rail_monitored_desktop_order *mdo,
                         int flags)
{
    struct xrdp_wm *wm;

    wm = (struct xrdp_wm *)(mod->wm);
    return libxrdp_monitored_desktop(wm->session, mdo, flags);
}

/*****************************************************************************/
int DEFAULT_CC
server_add_char_alpha(struct xrdp_mod* mod, int font, int charactor,
                      int offset, int baseline,
                      int width, int height, char* data)
{
    struct xrdp_font_char fi;

    fi.offset = offset;
    fi.baseline = baseline;
    fi.width = width;
    fi.height = height;
    fi.incby = 0;
    fi.data = data;
    fi.bpp = 8;
    return libxrdp_orders_send_font(((struct xrdp_wm*)mod->wm)->session,
                                    &fi, font, charactor);
}
<|MERGE_RESOLUTION|>--- conflicted
+++ resolved
@@ -417,10 +417,7 @@
             self->mod->server_create_os_surface_bpp = server_create_os_surface_bpp;
             self->mod->server_paint_rect_bpp = server_paint_rect_bpp;
             self->mod->server_composite = server_composite;
-<<<<<<< HEAD
-=======
             self->mod->server_paint_rects = server_paint_rects;
->>>>>>> 0a2b3a2f
         }
     }
 
@@ -696,21 +693,12 @@
     int bytes;
     int rv;
     struct rail_window_state_order rwso;
-<<<<<<< HEAD
-    
+
     g_memset(&rwso, 0, sizeof(rwso));
     in_uint32_le(s, window_id);
-    
+
     g_writeln("xrdp_mm_process_rail_create_window: 0x%8.8x", window_id);
-    
-=======
-
-    g_memset(&rwso, 0, sizeof(rwso));
-    in_uint32_le(s, window_id);
-
-    g_writeln("xrdp_mm_process_rail_create_window: 0x%8.8x", window_id);
-
->>>>>>> 0a2b3a2f
+
     in_uint32_le(s, rwso.owner_window_id);
     in_uint32_le(s, rwso.style);
     in_uint32_le(s, rwso.extended_style);
@@ -784,21 +772,12 @@
     int bytes;
     int rv;
     struct rail_window_state_order rwso;
-<<<<<<< HEAD
-    
+
     g_memset(&rwso, 0, sizeof(rwso));
     in_uint32_le(s, window_id);
-    
+
     g_writeln("xrdp_mm_process_rail_configure_window: 0x%8.8x", window_id);
-    
-=======
-
-    g_memset(&rwso, 0, sizeof(rwso));
-    in_uint32_le(s, window_id);
-
-    g_writeln("xrdp_mm_process_rail_configure_window: 0x%8.8x", window_id);
-
->>>>>>> 0a2b3a2f
+
     in_uint32_le(s, rwso.client_offset_x);
     in_uint32_le(s, rwso.client_offset_y);
     in_uint32_le(s, rwso.client_area_width);
@@ -856,11 +835,7 @@
 {
     int window_id;
     int rv;
-<<<<<<< HEAD
-    
-=======
-
->>>>>>> 0a2b3a2f
+
     in_uint32_le(s, window_id);
     g_writeln("xrdp_mm_process_rail_destroy_window 0x%8.8x", window_id);
     rv = libxrdp_orders_init(self->wm->session);
@@ -879,11 +854,7 @@
     int rv;
     int flags;
     struct rail_window_state_order rwso;
-<<<<<<< HEAD
-    
-=======
-
->>>>>>> 0a2b3a2f
+
     g_memset(&rwso, 0, sizeof(rwso));
     in_uint32_le(s, window_id);
     in_uint32_le(s, flags);
@@ -907,23 +878,13 @@
     int rv = 0;
     int window_id;
     struct rail_window_state_order rwso;
-<<<<<<< HEAD
-    
+
     g_writeln("xrdp_mm_process_rail_update_window_text:");
-    
+
     in_uint32_le(s, window_id);
     in_uint32_le(s, flags);
     g_writeln("  update window title info: 0x%8.8x", window_id);
-    
-=======
-
-    g_writeln("xrdp_mm_process_rail_update_window_text:");
-
-    in_uint32_le(s, window_id);
-    in_uint32_le(s, flags);
-    g_writeln("  update window title info: 0x%8.8x", window_id);
-
->>>>>>> 0a2b3a2f
+
     g_memset(&rwso, 0, sizeof(rwso));
     in_uint32_le(s, size); /* title size */
     rwso.title_info = g_malloc(size + 1, 0);
@@ -934,11 +895,7 @@
     rv = libxrdp_window_new_update(self->wm->session, window_id, &rwso, flags);
     rv = libxrdp_orders_send(self->wm->session);
     g_writeln("  set window title %s %d", rwso.title_info, rv);
-<<<<<<< HEAD
-    
-=======
-
->>>>>>> 0a2b3a2f
+
     g_free(rwso.title_info);
 
     return rv;
@@ -953,22 +910,14 @@
     struct stream* s;
     int order_type;
     int rv = 0;
-<<<<<<< HEAD
-    
-=======
-
->>>>>>> 0a2b3a2f
+
     s = trans_get_in_s(trans);
     if (s == 0)
     {
         return 1;
     }
     in_uint32_le(s, order_type);
-<<<<<<< HEAD
-    
-=======
-
->>>>>>> 0a2b3a2f
+
     switch(order_type)
     {
         case 2: /* create_window */
@@ -986,11 +935,7 @@
         default:
             break;
     }
-<<<<<<< HEAD
-    
-=======
-
->>>>>>> 0a2b3a2f
+
     return rv;
 }
 
@@ -2128,11 +2073,7 @@
     struct xrdp_wm* wm;
     struct xrdp_bitmap* b;
     struct xrdp_painter* p;
-<<<<<<< HEAD
-    
-=======
-
->>>>>>> 0a2b3a2f
+
     p = (struct xrdp_painter*)(mod->painter);
     if (p == 0)
     {
@@ -2159,11 +2100,7 @@
     struct xrdp_bitmap* msk;
     struct xrdp_painter* p;
     struct xrdp_os_bitmap_item* bi;
-<<<<<<< HEAD
-    
-=======
-
->>>>>>> 0a2b3a2f
+
     p = (struct xrdp_painter*)(mod->painter);
     if (p == 0)
     {
@@ -2202,8 +2139,6 @@
 
 /*****************************************************************************/
 int DEFAULT_CC
-<<<<<<< HEAD
-=======
 server_paint_rects(struct xrdp_mod* mod, int num_drects, short *drects,
                    int num_crects, short *crects,
                    char *data, int width, int height, int flags)
@@ -2236,7 +2171,6 @@
 
 /*****************************************************************************/
 int DEFAULT_CC
->>>>>>> 0a2b3a2f
 server_set_pointer(struct xrdp_mod *mod, int x, int y,
                    char *data, char *mask)
 {
@@ -2858,11 +2792,7 @@
     struct xrdp_wm* wm;
     struct xrdp_bitmap* bitmap;
     int error;
-<<<<<<< HEAD
-    
-=======
-
->>>>>>> 0a2b3a2f
+
     wm = (struct xrdp_wm*)(mod->wm);
     bitmap = xrdp_bitmap_create(width, height, bpp,
                                 WND_TYPE_OFFSCREEN, wm);
