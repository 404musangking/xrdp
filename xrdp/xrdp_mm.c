--- conflicted
+++ resolved
@@ -1254,17 +1254,13 @@
       else
       {
         /* connect error */
-<<<<<<< HEAD
-        g_snprintf(errstr, 255, "Failure to connect to: %s port: %s",
-                   ip, port);
-        g_writeln(errstr);
-=======
         g_snprintf(errstr, 255, "Failure to connect to: %s",ip);
->>>>>>> 42edcbb6
         xrdp_wm_log_msg(self->wm, errstr);
         rv = 1; /* failure */
       }
-    }else{
+    }
+    else
+    {
       g_writeln("Failure setting up module");
     }
     if (self->wm->login_mode != 10)
