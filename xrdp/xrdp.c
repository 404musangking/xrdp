/*
   This program is free software; you can redistribute it and/or modify
   it under the terms of the GNU General Public License as published by
   the Free Software Foundation; either version 2 of the License, or
   (at your option) any later version.

   This program is distributed in the hope that it will be useful,
   but WITHOUT ANY WARRANTY; without even the implied warranty of
   MERCHANTABILITY or FITNESS FOR A PARTICULAR PURPOSE.  See the
   GNU General Public License for more details.

   You should have received a copy of the GNU General Public License
   along with this program; if not, write to the Free Software
   Foundation, Inc., 675 Mass Ave, Cambridge, MA 02139, USA.

   xrdp: A Remote Desktop Protocol server.
   Copyright (C) Jay Sorg 2004-2012

   main program

*/

#include "xrdp.h"

#define THREAD_WAITING 100

static struct xrdp_listen* g_listen = 0;
static long g_threadid = 0; /* main threadid */

static long g_sync_mutex = 0;
static long g_sync1_mutex = 0;
static tbus g_term_event = 0;
static tbus g_sync_event = 0;
/* syncronize stuff */
static int g_sync_command = 0;
static long g_sync_result = 0;
static long g_sync_param1 = 0;
static long g_sync_param2 = 0;
static long (*g_sync_func)(long param1, long param2);

/*****************************************************************************/
/* This function is used to run a function from the main thread.
   Sync_func is the function pointer that will run from main thread
   The function can have two long in parameters and must return long */
long APP_CC
g_xrdp_sync(long (*sync_func)(long param1, long param2), long sync_param1,
            long sync_param2)
{
  long sync_result;
  int sync_command;

  /* If the function is called from the main thread, the function can 
   * be called directly. g_threadid= main thread ID*/
  if (tc_threadid_equal(tc_get_threadid(), g_threadid))
  {
    /* this is the main thread, call the function directly */
    /* in fork mode, this always happens too */
    sync_result = sync_func(sync_param1, sync_param2);
    /*g_writeln("g_xrdp_sync processed IN main thread -> continue");*/
  }
  else
  {
    /* All threads have to wait here until the main thread 
     * process the function. g_process_waiting_function() is called 
     * from the listening thread. g_process_waiting_function() process the function*/  
    tc_mutex_lock(g_sync1_mutex);
    tc_mutex_lock(g_sync_mutex);
    g_sync_param1 = sync_param1;
    g_sync_param2 = sync_param2;
    g_sync_func = sync_func;
    /* set a value THREAD_WAITING so the g_process_waiting_function function 
     * know if any function must be processed */
    g_sync_command = THREAD_WAITING; 
    tc_mutex_unlock(g_sync_mutex);
    /* set this event so that the main thread know if 
     * g_process_waiting_function() must be called */
    g_set_wait_obj(g_sync_event); 
    do
    {
      g_sleep(100);
      tc_mutex_lock(g_sync_mutex);
      /* load new value from global to see if the g_process_waiting_function() 
       * function has processed the function */
      sync_command = g_sync_command; 
      sync_result = g_sync_result;
      tc_mutex_unlock(g_sync_mutex);
    }
    while (sync_command != 0); /* loop until g_process_waiting_function() 
				* has processed the request*/
    tc_mutex_unlock(g_sync1_mutex);
    /*g_writeln("g_xrdp_sync processed BY main thread -> continue");*/
  }
  return sync_result;
}

/*****************************************************************************/
void DEFAULT_CC
xrdp_shutdown(int sig)
{
  tbus threadid;

  threadid = tc_get_threadid();
  g_writeln("shutting down");
  g_writeln("signal %d threadid %p", sig, threadid);
  if (!g_is_wait_obj_set(g_term_event))
  {
    g_set_wait_obj(g_term_event);
  }
}

/*****************************************************************************/
void DEFAULT_CC
xrdp_child(int sig)
{
  g_waitchild();
}

/*****************************************************************************/
/* called in child just after fork */
int APP_CC
xrdp_child_fork(void)
{
  int pid;
  char text[256];

  /* close, don't delete these */
  g_close_wait_obj(g_term_event);
  g_close_wait_obj(g_sync_event);
  pid = g_getpid();
  g_snprintf(text, 255, "xrdp_%8.8x_main_term", pid);
  g_term_event = g_create_wait_obj(text);
  g_snprintf(text, 255, "xrdp_%8.8x_main_sync", pid);
  g_sync_event = g_create_wait_obj(text);
  return 0;
}

/*****************************************************************************/
int APP_CC
g_is_term(void)
{
  return g_is_wait_obj_set(g_term_event);
}

/*****************************************************************************/
void APP_CC
g_set_term(int in_val)
{
  if (in_val)
  {
    g_set_wait_obj(g_term_event);
  }
  else
  {
    g_reset_wait_obj(g_term_event);
  }
}

/*****************************************************************************/
tbus APP_CC
g_get_term_event(void)
{
  return g_term_event;
}

/*****************************************************************************/
tbus APP_CC
g_get_sync_event(void)
{
  return g_sync_event;
}

/*****************************************************************************/
void DEFAULT_CC
pipe_sig(int sig_num)
{
  /* do nothing */
  g_writeln("got SIGPIPE(%d)", sig_num);
}

/*****************************************************************************/
/*Some function must be called from the main thread.
 if g_sync_command==THREAD_WAITING a function is waiting to be processed*/
void APP_CC
g_process_waiting_function(void)
{
  tc_mutex_lock(g_sync_mutex);
  if (g_sync_command != 0)
  {
    if (g_sync_func != 0)
    {
      if (g_sync_command == THREAD_WAITING)
      {
        g_sync_result = g_sync_func(g_sync_param1, g_sync_param2);
      }
    }
    g_sync_command = 0;
  }
  tc_mutex_unlock(g_sync_mutex);
}

/*****************************************************************************/
int APP_CC
xrdp_process_params(int argc, char** argv,
                    struct xrdp_startup_params* startup_params)
{
  int index;
  char option[128];
  char value[128];

  index = 1;
  while (index < argc)
  {
    g_strncpy(option, argv[index], 127);
    if (index + 1 < argc)
    {
      g_strncpy(value, argv[index + 1], 127);
    }
    else
    {
      value[0] = 0;
    }
    if ((g_strncasecmp(option, "-help", 255)) == 0 ||
        (g_strncasecmp(option, "--help", 255)) == 0 ||
        (g_strncasecmp(option, "-h", 255)) == 0)
    {
      startup_params->help = 1;
    }
    else if ((g_strncasecmp(option, "-kill", 255) == 0) ||
             (g_strncasecmp(option, "--kill", 255) == 0) ||
             (g_strncasecmp(option, "-k", 255) == 0))
    {
      startup_params->kill = 1;
    }
    else if ((g_strncasecmp(option, "-nodaemon", 255) == 0) ||
             (g_strncasecmp(option, "--nodaemon", 255) == 0) ||
             (g_strncasecmp(option, "-nd", 255) == 0) ||
             (g_strncasecmp(option, "--nd", 255) == 0) ||
             (g_strncasecmp(option, "-ns", 255) == 0) ||
             (g_strncasecmp(option, "--ns", 255) == 0))
    {
      startup_params->no_daemon = 1;
    }
    else if ((g_strncasecmp(option, "-v", 255) == 0) ||
             (g_strncasecmp(option, "--version", 255) == 0))
    {
      startup_params->version = 1;
    }
    else if ((g_strncasecmp(option, "-p", 255) == 0) ||
             (g_strncasecmp(option, "--port", 255) == 0))
    {
      index++;
      g_strncpy(startup_params->port, value, 127);
      if (g_strlen(startup_params->port) < 1)
      {
        g_writeln("error processing params, port [%s]", startup_params->port);
        return 1;
      }
      else
      {
        g_writeln("--port parameter found, ini override [%s]",
                  startup_params->port);
      }
    }
    else if ((g_strncasecmp(option, "-f", 255) == 0) ||
             (g_strncasecmp(option, "--fork", 255) == 0))
    {
      startup_params->fork = 1;
      g_writeln("--fork parameter found, ini override");
    }
    else
    {
      return 1;
    }
    index++;
  }
  return 0;
}

/*****************************************************************************/
int DEFAULT_CC
main(int argc, char** argv)
{
  int test;
  int host_be;
  struct xrdp_startup_params* startup_params;
  int pid;
  int fd;
  int no_daemon;
  char text[256];
  char pid_file[256];

  g_init("xrdp");
  ssl_init();
  /* check compiled endian with actual endian */
  test = 1;
  host_be = !((int)(*(unsigned char*)(&test)));
#if defined(B_ENDIAN)
  if (!host_be)
#endif
#if defined(L_ENDIAN)
  if (host_be)
#endif
  {
    g_writeln("endian wrong, edit arch.h");
    return 0;
  }
  /* check long, int and void* sizes */
  if (sizeof(int) != 4)
  {
    g_writeln("unusable int size, must be 4");
    return 0;
  }
  if (sizeof(long) != sizeof(void*))
  {
    g_writeln("long size must match void* size");
    return 0;
  }
  if (sizeof(long) != 4 && sizeof(long) != 8)
  {
    g_writeln("unusable long size, must be 4 or 8");
    return 0;
  }
  if (sizeof(tui64) != 8)
  {
    g_writeln("unusable tui64 size, must be 8");
    return 0;
  }

  startup_params = (struct xrdp_startup_params*)
                   g_malloc(sizeof(struct xrdp_startup_params), 1);
  if (xrdp_process_params(argc, argv, startup_params) != 0)
  {
    g_writeln("Unknown Parameter");
    g_writeln("xrdp -h for help");
    g_writeln("");
    g_deinit();
    g_exit(0);
  }

  g_snprintf(pid_file, 255, "%s/xrdp.pid", XRDP_PID_PATH);
  no_daemon = 0;

  if (startup_params->kill)
  {
    g_writeln("stopping xrdp");
    /* read the xrdp.pid file */
    fd = -1;
    if (g_file_exist(pid_file)) /* xrdp.pid */
    {
      fd = g_file_open(pid_file); /* xrdp.pid */
    }
    if (fd == -1)
    {
      g_writeln("problem opening to xrdp.pid [%s]", pid_file);
      g_writeln("maybe its not running");
    }
    else
    {
      g_memset(text, 0, 32);
      g_file_read(fd, text, 31);
      pid = g_atoi(text);
      g_writeln("stopping process id %d", pid);
      if (pid > 0)
      {
        g_sigterm(pid);
      }
      g_file_close(fd);
    }
    g_deinit();
    g_exit(0);
  }
  if (startup_params->no_daemon)
  {
    no_daemon = 1;
  }
  if (startup_params->help)
  {
    g_writeln("");
    g_writeln("xrdp: A Remote Desktop Protocol server.");
    g_writeln("Copyright (C) Jay Sorg 2004-2011");
    g_writeln("See http://xrdp.sourceforge.net for more information.");
    g_writeln("");
    g_writeln("Usage: xrdp [options]");
    g_writeln("   --help: show help");
    g_writeln("   --nodaemon: don't fork into background");
    g_writeln("   --kill: shut down xrdp");
    g_writeln("   --port: tcp listen port");
    g_writeln("   --fork: fork on new connection");
    g_writeln("");
    g_deinit();
    g_exit(0);
  }
  if (startup_params->version)
  {
    g_writeln("");
    g_writeln("xrdp: A Remote Desktop Protocol server.");
    g_writeln("Copyright (C) Jay Sorg 2004-2011");
    g_writeln("See http://xrdp.sourceforge.net for more information.");
    g_writeln("Version %s",PACKAGE_VERSION);
    g_writeln("");
    g_deinit();
    g_exit(0);
  }
  if (g_file_exist(pid_file)) /* xrdp.pid */
  {
    g_writeln("It looks like xrdp is allready running,");
    g_writeln("if not delete the xrdp.pid file and try again");
    g_deinit();
    g_exit(0);
  }
  if (!no_daemon)
  {

    /* make sure containing directory exists */
    g_create_path(pid_file);

    /* make sure we can write to pid file */
    fd = g_file_open(pid_file); /* xrdp.pid */
    if (fd == -1)
    {
      g_writeln("running in daemon mode with no access to pid files, quitting");
      g_deinit();
      g_exit(0);
    }
    if (g_file_write(fd, "0", 1) == -1)
    {
      g_writeln("running in daemon mode with no access to pid files, quitting");
      g_deinit();
      g_exit(0);
    }
    g_file_close(fd);
    g_file_delete(pid_file);
  }
  if (!no_daemon)
  {
    /* start of daemonizing code */
    pid = g_fork();
    if (pid == -1)
    {
      g_writeln("problem forking");
      g_deinit();
      g_exit(1);
    }
    if (0 != pid)
    {
      g_writeln("process %d started ok", pid);
      /* exit, this is the main process */
      g_deinit();
      g_exit(0);
    }
    g_sleep(1000);
    /* write the pid to file */
    pid = g_getpid();
    fd = g_file_open(pid_file); /* xrdp.pid */
    if (fd == -1)
    {
      g_writeln("trying to write process id to xrdp.pid");
      g_writeln("problem opening xrdp.pid");
      g_writeln("maybe no rights");
    }
    else
    {
      g_sprintf(text, "%d", pid);
      g_file_write(fd, text, g_strlen(text));
      g_file_close(fd);
    }
    g_sleep(1000);
    g_file_close(0);
    g_file_close(1);
    g_file_close(2);
    g_file_open("/dev/null");
    g_file_open("/dev/null");
    g_file_open("/dev/null");
    /* end of daemonizing code */
  }
  g_threadid = tc_get_threadid();
  g_listen = xrdp_listen_create();
  g_signal_user_interrupt(xrdp_shutdown); /* SIGINT */
  g_signal_kill(xrdp_shutdown); /* SIGKILL */
  g_signal_pipe(pipe_sig); /* SIGPIPE */
  g_signal_terminate(xrdp_shutdown); /* SIGTERM */
  g_signal_child_stop(xrdp_child); /* SIGCHLD */
  g_sync_mutex = tc_mutex_create();
  g_sync1_mutex = tc_mutex_create();
  pid = g_getpid();
  g_snprintf(text, 255, "xrdp_%8.8x_main_term", pid);
  g_term_event = g_create_wait_obj(text);
  if (g_term_event == 0)
  {
    g_writeln("error creating g_term_event");
  }
<<<<<<< HEAD
  g_listen->startup_params = startup_params;
  xrdp_listen_main_loop(g_listen);
=======
  g_snprintf(text, 255, "xrdp_%8.8x_main_sync", pid);
  g_sync_event = g_create_wait_obj(text);
  if (g_sync_event == 0)
  {
    g_writeln("error creating g_sync_event");
  }
  xrdp_listen_main_loop(g_listen, startup_params);
>>>>>>> a45f993b
  xrdp_listen_delete(g_listen);
  tc_mutex_delete(g_sync_mutex);
  tc_mutex_delete(g_sync1_mutex);
  g_delete_wait_obj(g_term_event);
  g_delete_wait_obj(g_sync_event);
  /* only main process should delete pid file */
  if ((!no_daemon) && (pid == g_getpid()))
  {
    /* delete the xrdp.pid file */
    g_file_delete(pid_file);
  }
  g_free(startup_params);
  g_deinit();
  return 0;
}<|MERGE_RESOLUTION|>--- conflicted
+++ resolved
@@ -489,18 +489,14 @@
   {
     g_writeln("error creating g_term_event");
   }
-<<<<<<< HEAD
-  g_listen->startup_params = startup_params;
-  xrdp_listen_main_loop(g_listen);
-=======
   g_snprintf(text, 255, "xrdp_%8.8x_main_sync", pid);
   g_sync_event = g_create_wait_obj(text);
   if (g_sync_event == 0)
   {
     g_writeln("error creating g_sync_event");
   }
-  xrdp_listen_main_loop(g_listen, startup_params);
->>>>>>> a45f993b
+  g_listen->startup_params = startup_params;  
+  xrdp_listen_main_loop(g_listen);
   xrdp_listen_delete(g_listen);
   tc_mutex_delete(g_sync_mutex);
   tc_mutex_delete(g_sync1_mutex);
