--- conflicted
+++ resolved
@@ -161,11 +161,8 @@
 int APP_CC      g_time2(void);
 int APP_CC      g_time3(void);
 int APP_CC      g_text2bool(const char *s);
-<<<<<<< HEAD
-=======
 void * APP_CC   g_shmat(int shmid);
 int APP_CC      g_shmdt(const void *shmaddr);
 int APP_CC      g_gethostname(char *name, int len);
->>>>>>> 0a2b3a2f
 
 #endif