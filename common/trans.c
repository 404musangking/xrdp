/**
 * xrdp: A Remote Desktop Protocol server.
 *
 * Copyright (C) Jay Sorg 2004-2013
 *
 * Licensed under the Apache License, Version 2.0 (the "License");
 * you may not use this file except in compliance with the License.
 * You may obtain a copy of the License at
 *
 *     http://www.apache.org/licenses/LICENSE-2.0
 *
 * Unless required by applicable law or agreed to in writing, software
 * distributed under the License is distributed on an "AS IS" BASIS,
 * WITHOUT WARRANTIES OR CONDITIONS OF ANY KIND, either express or implied.
 * See the License for the specific language governing permissions and
 * limitations under the License.
 *
 * generic transport
 */

#include "os_calls.h"
#include "trans.h"
#include "arch.h"
#include "parse.h"

/*****************************************************************************/
struct trans *APP_CC
trans_create(int mode, int in_size, int out_size)
{
    struct trans *self = (struct trans *)NULL;

    self = (struct trans *)g_malloc(sizeof(struct trans), 1);

    if (self != NULL)
    {
        make_stream(self->in_s);
        init_stream(self->in_s, in_size);
        make_stream(self->out_s);
        init_stream(self->out_s, out_size);
        self->mode = mode;
    }

    return self;
}

/*****************************************************************************/
void APP_CC
trans_delete(struct trans *self)
{
    if (self == 0)
    {
        return;
    }

    free_stream(self->in_s);
    free_stream(self->out_s);

    if (self->sck > 0)
    {
        g_tcp_close(self->sck);
    }

    self->sck = 0;

    if (self->listen_filename != 0)
    {
        g_file_delete(self->listen_filename);
        g_free(self->listen_filename);
    }

    g_free(self);
}

/*****************************************************************************/
int APP_CC
trans_get_wait_objs(struct trans *self, tbus *objs, int *count)
{
    if (self == 0)
    {
        return 1;
    }

    if (self->status != TRANS_STATUS_UP)
    {
        return 1;
    }

    objs[*count] = self->sck;
    (*count)++;
    return 0;
}

/*****************************************************************************/
int APP_CC
trans_get_wait_objs_rw(struct trans *self,
                       tbus *robjs, int *rcount,
                       tbus *wobjs, int *wcount)
{
    if (self == 0)
    {
        return 1;
    }

    if (self->status != TRANS_STATUS_UP)
    {
        return 1;
    }

    robjs[*rcount] = self->sck;
    (*rcount)++;

    if (self->wait_s != 0)
    {
        wobjs[*wcount] = self->sck;
        (*wcount)++;
    }

    return 0;
}

/*****************************************************************************/
int APP_CC
send_waiting(struct trans *self, int block)
{
    struct stream *temp_s;
    int bytes;
    int sent;
    int timeout;
    int cont;

    timeout = block ? 100 : 0;
    cont = 1;
    while (cont)
    {
        if (self->wait_s != 0)
        {
            temp_s = self->wait_s;
            if (g_tcp_can_send(self->sck, timeout))
            {
                bytes = (int) (temp_s->end - temp_s->p);
                sent = g_tcp_send(self->sck, temp_s->p, bytes, 0);
                if (sent > 0)
                {
                    temp_s->p += sent;
                    if (temp_s->p >= temp_s->end)
                    {
                        self->wait_s = (struct stream *) (temp_s->next_packet);
                        free_stream(temp_s);
                    }
                }
                else if (sent == 0)
                {
                    return 1;
                }
                else
                {
                    if (!g_tcp_last_error_would_block(self->sck))
                    {
                        return 1;
                    }
                }
            }
        }
        else
        {
            break;
        }
        cont = block;
    }
    return 0;
}

/*****************************************************************************/
int APP_CC
trans_check_wait_objs(struct trans *self)
{
    tbus in_sck = (tbus)0;
    struct trans *in_trans = (struct trans *)NULL;
    int read_bytes = 0;
    int to_read = 0;
    int read_so_far = 0;
    int rv = 0;

    if (self == 0)
    {
        return 1;
    }

    if (self->status != TRANS_STATUS_UP)
    {
        return 1;
    }

    rv = 0;

    if (self->type1 == TRANS_TYPE_LISTENER) /* listening */
    {
        if (g_tcp_can_recv(self->sck, 0))
        {
            in_sck = g_sck_accept(self->sck, self->addr, sizeof(self->addr),
                                  self->port, sizeof(self->port));

            if (in_sck == -1)
            {
                if (g_tcp_last_error_would_block(self->sck))
                {
                    /* ok, but shouldn't happen */
                }
                else
                {
                    /* error */
                    self->status = TRANS_STATUS_DOWN;
                    return 1;
                }
            }

            if (in_sck != -1)
            {
                if (self->trans_conn_in != 0) /* is function assigned */
                {
                    in_trans = trans_create(self->mode, self->in_s->size,
                                            self->out_s->size);
                    in_trans->sck = in_sck;
                    in_trans->type1 = TRANS_TYPE_SERVER;
                    in_trans->status = TRANS_STATUS_UP;
                    in_trans->is_term = self->is_term;
                    g_strncpy(in_trans->addr, self->addr, sizeof(self->addr) - 1);
                    g_strncpy(in_trans->port, self->port, sizeof(self->port) - 1);

                    if (self->trans_conn_in(self, in_trans) != 0)
                    {
                        trans_delete(in_trans);
                    }
                }
                else
                {
                    g_tcp_close(in_sck);
                }
            }
        }
    }
    else /* connected server or client (2 or 3) */
    {
        if (g_tcp_can_recv(self->sck, 0))
        {
            read_so_far = (int)(self->in_s->end - self->in_s->data);
            to_read = self->header_size - read_so_far;

            if (to_read > 0)
            {
                read_bytes = g_tcp_recv(self->sck, self->in_s->end, to_read, 0);

                if (read_bytes == -1)
                {
                    if (g_tcp_last_error_would_block(self->sck))
                    {
                        /* ok, but shouldn't happen */
                    }
                    else
                    {
                        /* error */
                        self->status = TRANS_STATUS_DOWN;
                        return 1;
                    }
                }
                else if (read_bytes == 0)
                {
                    /* error */
                    self->status = TRANS_STATUS_DOWN;
                    return 1;
                }
                else
                {
                    self->in_s->end += read_bytes;
                }
            }

            read_so_far = (int)(self->in_s->end - self->in_s->data);

            if (read_so_far == self->header_size)
            {
                if (self->trans_data_in != 0)
                {
                    rv = self->trans_data_in(self);
                    if (self->no_stream_init_on_data_in == 0)
                    {
                        init_stream(self->in_s, 0);
                    }
                }
            }
        }
        if (send_waiting(self, 0) != 0)
        {
            /* error */
            self->status = TRANS_STATUS_DOWN;
            return 1;
        }
    }

    return rv;
}

/*****************************************************************************/
int APP_CC
trans_force_read_s(struct trans *self, struct stream *in_s, int size)
{
    int rcvd;

    if (self->status != TRANS_STATUS_UP)
    {
        return 1;
    }

    while (size > 0)
    {
        /* make sure stream has room */
        if ((in_s->end + size) > (in_s->data + in_s->size))
        {
            return 1;
        }
        rcvd = g_tcp_recv(self->sck, in_s->end, size, 0);
        if (rcvd == -1)
        {
            if (g_tcp_last_error_would_block(self->sck))
            {
                if (!g_tcp_can_recv(self->sck, 100))
                {
                    /* check for term here */
                    if (self->is_term != 0)
                    {
                        if (self->is_term())
                        {
                            /* term */
                            self->status = TRANS_STATUS_DOWN;
                            return 1;
                        }
                    }
                }
            }
            else
            {
                /* error */
                self->status = TRANS_STATUS_DOWN;
                return 1;
            }
        }
        else if (rcvd == 0)
        {
            /* error */
            self->status = TRANS_STATUS_DOWN;
            return 1;
        }
        else
        {
            in_s->end += rcvd;
            size -= rcvd;
        }
    }

    return 0;
}

/*****************************************************************************/
int APP_CC
trans_force_read(struct trans *self, int size)
{
    return trans_force_read_s(self, self->in_s, size);
}

/*****************************************************************************/
int APP_CC
trans_force_write_s(struct trans *self, struct stream *out_s)
{
    int size;
    int total;
    int sent;

    if (self->status != TRANS_STATUS_UP)
    {
        return 1;
    }

    size = (int)(out_s->end - out_s->data);
    total = 0;

    if (send_waiting(self, 1) != 0)
    {
        self->status = TRANS_STATUS_DOWN;
        return 1;
    }

    while (total < size)
    {
        sent = g_tcp_send(self->sck, out_s->data + total, size - total, 0);

        if (sent == -1)
        {
            if (g_tcp_last_error_would_block(self->sck))
            {
                if (!g_tcp_can_send(self->sck, 100))
                {
                    /* check for term here */
                    if (self->is_term != 0)
                    {
                        if (self->is_term())
                        {
                            /* term */
                            self->status = TRANS_STATUS_DOWN;
                            return 1;
                        }
                    }
                }
            }
            else
            {
                /* error */
                self->status = TRANS_STATUS_DOWN;
                return 1;
            }
        }
        else if (sent == 0)
        {
            /* error */
            self->status = TRANS_STATUS_DOWN;
            return 1;
        }
        else
        {
            total = total + sent;
        }
    }

    return 0;
}

/*****************************************************************************/
int APP_CC
trans_force_write(struct trans *self)
{
    return trans_force_write_s(self, self->out_s);
}

/*****************************************************************************/
int APP_CC
trans_write_copy(struct trans *self)
{
    int size;
    struct stream *out_s;
    struct stream *wait_s;
    struct stream *temp_s;

    if (self->status != TRANS_STATUS_UP)
    {
        return 1;
    }

    out_s = self->out_s;
    size = (int)(out_s->end - out_s->data);
    make_stream(wait_s);
    init_stream(wait_s, size);
    out_uint8a(wait_s, out_s->data, size);
    s_mark_end(wait_s);
    wait_s->p = wait_s->data;
    if (self->wait_s == 0)
    {
        self->wait_s = wait_s;
    }
    else
    {
        temp_s = self->wait_s;
        while (temp_s->next_packet != 0)
        {
            temp_s = (struct stream *) (temp_s->next_packet);
        }
        temp_s->next_packet = (char *) wait_s;
    }
<<<<<<< HEAD
=======

    /* try to send */
    if (send_waiting(self, 0) != 0)
    {
        /* error */
        self->status = TRANS_STATUS_DOWN;
        return 1;
    }

>>>>>>> 0a2b3a2f
    return 0;
}

/*****************************************************************************/
int APP_CC
trans_connect(struct trans *self, const char *server, const char *port,
              int timeout)
{
    int error;

    if (self->sck != 0)
    {
        g_tcp_close(self->sck);
    }

    if (self->mode == TRANS_MODE_TCP) /* tcp */
    {
        self->sck = g_tcp_socket();
        g_tcp_set_non_blocking(self->sck);
        error = g_tcp_connect(self->sck, server, port);
    }
    else if (self->mode == TRANS_MODE_UNIX) /* unix socket */
    {
        self->sck = g_tcp_local_socket();
        g_tcp_set_non_blocking(self->sck);
        error = g_tcp_local_connect(self->sck, port);
    }
    else
    {
        self->status = TRANS_STATUS_DOWN;
        return 1;
    }

    if (error == -1)
    {
        if (g_tcp_last_error_would_block(self->sck))
        {
            if (g_tcp_can_send(self->sck, timeout))
            {
                self->status = TRANS_STATUS_UP; /* ok */
                self->type1 = TRANS_TYPE_CLIENT; /* client */
                return 0;
            }
        }

        return 1;
    }

    self->status = TRANS_STATUS_UP; /* ok */
    self->type1 = TRANS_TYPE_CLIENT; /* client */
    return 0;
}

/*****************************************************************************/
int APP_CC
trans_listen_address(struct trans *self, char *port, const char *address)
{
    if (self->sck != 0)
    {
        g_tcp_close(self->sck);
    }

    if (self->mode == TRANS_MODE_TCP) /* tcp */
    {
        self->sck = g_tcp_socket();
        g_tcp_set_non_blocking(self->sck);

        if (g_tcp_bind_address(self->sck, port, address) == 0)
        {
            if (g_tcp_listen(self->sck) == 0)
            {
                self->status = TRANS_STATUS_UP; /* ok */
                self->type1 = TRANS_TYPE_LISTENER; /* listener */
                return 0;
            }
        }
    }
    else if (self->mode == TRANS_MODE_UNIX) /* unix socket */
    {
        g_free(self->listen_filename);
        self->listen_filename = 0;
        g_file_delete(port);
        self->sck = g_tcp_local_socket();
        g_tcp_set_non_blocking(self->sck);

        if (g_tcp_local_bind(self->sck, port) == 0)
        {
            self->listen_filename = g_strdup(port);

            if (g_tcp_listen(self->sck) == 0)
            {
                g_chmod_hex(port, 0xffff);
                self->status = TRANS_STATUS_UP; /* ok */
                self->type1 = TRANS_TYPE_LISTENER; /* listener */
                return 0;
            }
        }
    }

    return 1;
}

/*****************************************************************************/
int APP_CC
trans_listen(struct trans *self, char *port)
{
    return trans_listen_address(self, port, "0.0.0.0");
}

/*****************************************************************************/
struct stream *APP_CC
trans_get_in_s(struct trans *self)
{
    struct stream *rv = (struct stream *)NULL;

    if (self == NULL)
    {
        rv = (struct stream *)NULL;
    }
    else
    {
        rv = self->in_s;
    }

    return rv;
}

/*****************************************************************************/
struct stream *APP_CC
trans_get_out_s(struct trans *self, int size)
{
    struct stream *rv = (struct stream *)NULL;

    if (self == NULL)
    {
        rv = (struct stream *)NULL;
    }
    else
    {
        init_stream(self->out_s, size);
        rv = self->out_s;
    }

    return rv;
}<|MERGE_RESOLUTION|>--- conflicted
+++ resolved
@@ -474,8 +474,6 @@
         }
         temp_s->next_packet = (char *) wait_s;
     }
-<<<<<<< HEAD
-=======
 
     /* try to send */
     if (send_waiting(self, 0) != 0)
@@ -485,7 +483,6 @@
         return 1;
     }
 
->>>>>>> 0a2b3a2f
     return 0;
 }
 
