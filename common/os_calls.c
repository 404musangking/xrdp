--- conflicted
+++ resolved
@@ -608,23 +608,16 @@
 }
 
 /*****************************************************************************/
-<<<<<<< HEAD
+/* returns error */
 int APP_CC
 g_sck_get_peer_cred(int sck, int *pid, int *uid, int *gid)
 {
+#if defined(SO_PEERCRED)
+#if defined(_WIN32)
     int ucred_length;
-=======
-/* returns error */
-int APP_CC
-g_sck_get_peer_cred(int sck, int *pid, int *uid, int *gid)
-{
-#if defined(SO_PEERCRED)
-#if defined(_WIN32)
-    int ucred_length;
 #else
     unsigned int ucred_length;
 #endif
->>>>>>> 0a2b3a2f
     struct myucred
     {
         pid_t pid;
@@ -650,12 +643,9 @@
         *gid = credentials.gid;
     }
     return 0;
-<<<<<<< HEAD
-=======
 #else
     return 1;
 #endif
->>>>>>> 0a2b3a2f
 }
 
 /*****************************************************************************/
@@ -3150,8 +3140,6 @@
         return 1;
     }
     return 0;
-<<<<<<< HEAD
-=======
 }
 
 /*****************************************************************************/
@@ -3184,5 +3172,4 @@
 g_gethostname(char *name, int len)
 {
     return gethostname(name, len);
->>>>>>> 0a2b3a2f
 }