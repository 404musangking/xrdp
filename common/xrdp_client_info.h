--- conflicted
+++ resolved
@@ -110,8 +110,6 @@
   int multimon; /* 0 = deny , 1 = allow */
   int monitorCount; /* number of monitors detected (max = 16) */
   struct monitor_info minfo[16]; /* client monitor data */
-<<<<<<< HEAD
-=======
 
   int keyboard_type;
   int keyboard_subtype;
@@ -123,7 +121,6 @@
   int mcs_connection_type;
   int mcs_early_capability_flags;
 
->>>>>>> 0a2b3a2f
 };
 
 #endif