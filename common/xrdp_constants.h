/**
 * xrdp: A Remote Desktop Protocol server.
 * Miscellaneous protocol constants
 *
 * Copyright (C) Matthew Chapman 1999-2008
 * Copyright (C) Jay Sorg 2004-2013
 * Copyright (C) Kevin Zhou 2012
 *
 * Licensed under the Apache License, Version 2.0 (the "License");
 * you may not use this file except in compliance with the License.
 * You may obtain a copy of the License at
 *
 *     http://www.apache.org/licenses/LICENSE-2.0
 *
 * Unless required by applicable law or agreed to in writing, software
 * distributed under the License is distributed on an "AS IS" BASIS,
 * WITHOUT WARRANTIES OR CONDITIONS OF ANY KIND, either express or implied.
 * See the License for the specific language governing permissions and
 * limitations under the License.
 */

#if !defined(XRDP_CONSTANTS_H)
#define XRDP_CONSTANTS_H

/* TCP port for Remote Desktop Protocol */
#define TCP_PORT_RDP                   3389

#define ISO_PDU_CR                     0xE0 /* Connection Request */
#define ISO_PDU_CC                     0xD0 /* Connection Confirm */
#define ISO_PDU_DR                     0x80 /* Disconnect Request */
#define ISO_PDU_DT                     0xF0 /* Data */
#define ISO_PDU_ER                     0x70 /* Error */

/* MCS PDU codes */
#define MCS_EDRQ                       1  /* Erect Domain Request */
#define MCS_DPUM                       8  /* Disconnect Provider Ultimatum */
#define MCS_AURQ                       10 /* Attach User Request */
#define MCS_AUCF                       11 /* Attach User Confirm */
#define MCS_CJRQ                       14 /* Channel Join Request */
#define MCS_CJCF                       15 /* Channel Join Confirm */
#define MCS_SDRQ                       25 /* Send Data Request */
#define MCS_SDIN                       26 /* Send Data Indication */

#define MCS_CONNECT_INITIAL            0x7f65
#define MCS_CONNECT_RESPONSE           0x7f66

#define BER_TAG_BOOLEAN                1
#define BER_TAG_INTEGER                2
#define BER_TAG_OCTET_STRING           4
#define BER_TAG_RESULT                 10
#define MCS_TAG_DOMAIN_PARAMS          0x30

#define MCS_GLOBAL_CHANNEL             1003
#define MCS_USERCHANNEL_BASE           1001

/* RDP secure transport constants */
#define SEC_RANDOM_SIZE                32
#define SEC_MODULUS_SIZE               64
#define SEC_PADDING_SIZE               8
#define SEC_EXPONENT_SIZE              4

#define SEC_CLIENT_RANDOM              0x0001
#define SEC_ENCRYPT                    0x0008
#define SEC_LOGON_INFO                 0x0040
#define SEC_LICENCE_NEG                0x0080

#define SEC_TAG_SRV_INFO               0x0c01
#define SEC_TAG_SRV_CRYPT              0x0c02
#define SEC_TAG_SRV_CHANNELS           0x0c03

#define SEC_TAG_CLI_INFO               0xc001
#define SEC_TAG_CLI_CRYPT              0xc002
#define SEC_TAG_CLI_CHANNELS           0xc003
#define SEC_TAG_CLI_4                  0xc004

#define SEC_TAG_PUBKEY                 0x0006
#define SEC_TAG_KEYSIG                 0x0008

#define SEC_RSA_MAGIC                  0x31415352 /* RSA1 */

/* RDP licensing constants */
#define LICENCE_TOKEN_SIZE             10
#define LICENCE_HWID_SIZE              20
#define LICENCE_SIGNATURE_SIZE         16

#define LICENCE_TAG_DEMAND             0x01
#define LICENCE_TAG_AUTHREQ            0x02
#define LICENCE_TAG_ISSUE              0x03
#define LICENCE_TAG_REISSUE            0x04
#define LICENCE_TAG_PRESENT            0x12
#define LICENCE_TAG_REQUEST            0x13
#define LICENCE_TAG_AUTHRESP           0x15
#define LICENCE_TAG_RESULT             0xff

#define LICENCE_TAG_USER               0x000f
#define LICENCE_TAG_HOST               0x0010

/* RDP PDU codes */
#define RDP_PDU_DEMAND_ACTIVE          1
#define RDP_PDU_CONFIRM_ACTIVE         3
#define RDP_PDU_REDIRECT               4
#define RDP_PDU_DEACTIVATE             6
#define RDP_PDU_DATA                   7

#define RDP_DATA_PDU_UPDATE            2
#define RDP_DATA_PDU_CONTROL           20
#define RDP_DATA_PDU_POINTER           27
#define RDP_DATA_PDU_INPUT             28
#define RDP_DATA_PDU_SYNCHRONISE       31
#define RDP_DATA_PDU_PLAY_SOUND        34
#define RDP_DATA_PDU_LOGON             38
#define RDP_DATA_PDU_FONT2             39
#define RDP_DATA_PDU_DISCONNECT        47

#define RDP_CTL_REQUEST_CONTROL        1
#define RDP_CTL_GRANT_CONTROL          2
#define RDP_CTL_DETACH                 3
#define RDP_CTL_COOPERATE              4

#define RDP_UPDATE_ORDERS              0
#define RDP_UPDATE_BITMAP              1
#define RDP_UPDATE_PALETTE             2
#define RDP_UPDATE_SYNCHRONIZE         3

#define RDP_POINTER_SYSTEM             1
#define RDP_POINTER_MOVE               3
#define RDP_POINTER_COLOR              6
#define RDP_POINTER_CACHED             7
#define RDP_POINTER_POINTER            8

#define RDP_NULL_POINTER               0
#define RDP_DEFAULT_POINTER            0x7F00

#define RDP_INPUT_SYNCHRONIZE          0
#define RDP_INPUT_CODEPOINT            1
#define RDP_INPUT_VIRTKEY              2
#define RDP_INPUT_SCANCODE             4
#define RDP_INPUT_MOUSE                0x8001

/* Device flags */
#define KBD_FLAG_RIGHT                 0x0001
#define KBD_FLAG_EXT                   0x0100
#define KBD_FLAG_QUIET                 0x1000
#define KBD_FLAG_DOWN                  0x4000
#define KBD_FLAG_UP                    0x8000

/* These are for synchronization; not for keystrokes */
#define KBD_FLAG_SCROLL                0x0001
#define KBD_FLAG_NUMLOCK               0x0002
#define KBD_FLAG_CAPITAL               0x0004

/* See T.128 */
#define RDP_KEYPRESS                   0
#define RDP_KEYRELEASE                 (KBD_FLAG_DOWN | KBD_FLAG_UP)

#define MOUSE_FLAG_MOVE                0x0800
#define MOUSE_FLAG_BUTTON1             0x1000
#define MOUSE_FLAG_BUTTON2             0x2000
#define MOUSE_FLAG_BUTTON3             0x4000
#define MOUSE_FLAG_BUTTON4             0x0280
#define MOUSE_FLAG_BUTTON5             0x0380
#define MOUSE_FLAG_DOWN                0x8000

/* Raster operation masks */
#define ROP2_S(rop3)                   (rop3 & 0xf)
#define ROP2_P(rop3)                   ((rop3 & 0x3) | ((rop3 & 0x30) >> 2))

#define ROP2_COPY                      0xc
#define ROP2_XOR                       0x6
#define ROP2_AND                       0x8
#define ROP2_NXOR                      0x9
#define ROP2_OR                        0xe

#define MIX_TRANSPARENT                0
#define MIX_OPAQUE                     1

#define TEXT2_VERTICAL                 0x04
#define TEXT2_IMPLICIT_X               0x20

/* RDP bitmap cache (version 2) constants */
#define BMPCACHE2_C0_CELLS             0x78
#define BMPCACHE2_C1_CELLS             0x78
#define BMPCACHE2_C2_CELLS             0x150
#define BMPCACHE2_NUM_PSTCELLS         0x9f6

#define PDU_FLAG_FIRST                 0x01
#define PDU_FLAG_LAST                  0x02

/* Maps to generalCapabilitySet in T.128 page 138 */

/* RDP capabilities */
#define RDP_CAPSET_GENERAL             1
#define RDP_CAPLEN_GENERAL             0x18
#define OS_MAJOR_TYPE_UNIX             4
#define OS_MINOR_TYPE_XSERVER          7

#define RDP_CAPSET_BITMAP              2
#define RDP_CAPLEN_BITMAP              0x1C

#define RDP_CAPSET_ORDER               3
#define RDP_CAPLEN_ORDER               0x58
#define ORDER_CAP_NEGOTIATE            2
#define ORDER_CAP_NOSUPPORT            4

#define RDP_CAPSET_BMPCACHE            4
#define RDP_CAPLEN_BMPCACHE            0x28

#define RDP_CAPSET_CONTROL             5
#define RDP_CAPLEN_CONTROL             0x0C

#define RDP_CAPSET_ACTIVATE            7
#define RDP_CAPLEN_ACTIVATE            0x0C

#define RDP_CAPSET_POINTER             8
#define RDP_CAPLEN_POINTER             0x0a
#define RDP_CAPLEN_POINTER_MONO        0x08

#define RDP_CAPSET_SHARE               9
#define RDP_CAPLEN_SHARE               0x08

#define RDP_CAPSET_COLCACHE            10
#define RDP_CAPLEN_COLCACHE            0x08

#define RDP_CAPSET_INPUT               13
#define RDP_CAPLEN_INPUT               0x58

#define RDP_CAPSET_FONT                14
#define RDP_CAPLEN_FONT                0x04

#define RDP_CAPSET_BRUSHCACHE          15
#define RDP_CAPLEN_BRUSHCACHE          0x08

#define RDP_CAPSET_BITMAP_OFFSCREEN    18
#define RDP_CAPLEN_BITMAP_OFFSCREEN    0x08

#define RDP_CAPSET_BMPCACHE2           19
#define RDP_CAPLEN_BMPCACHE2           0x28
#define BMPCACHE2_FLAG_PERSIST         ((long)1<<31)

#define RDP_CAPSET_VIRCHAN             20
#define RDP_CAPLEN_VIRCHAN             0x08

#define RDP_SOURCE                     "MSTSC"

/* Logon flags */
#define RDP_LOGON_AUTO                 0x0008
#define RDP_LOGON_NORMAL               0x0033
#define RDP_COMPRESSION                0x0080
#define RDP_LOGON_BLOB                 0x0100
#define RDP_LOGON_LEAVE_AUDIO          0x2000

#define RDP5_DISABLE_NOTHING           0x00
#define RDP5_NO_WALLPAPER              0x01
#define RDP5_NO_FULLWINDOWDRAG         0x02
#define RDP5_NO_MENUANIMATIONS         0x04
#define RDP5_NO_THEMING                0x08
#define RDP5_NO_CURSOR_SHADOW          0x20
#define RDP5_NO_CURSORSETTINGS         0x40 /* disables cursor blinking */

/* compression types */
#define RDP_MPPC_COMPRESSED            0x20
#define RDP_MPPC_RESET                 0x40
#define RDP_MPPC_FLUSH                 0x80
#define RDP_MPPC_DICT_SIZE             8192

/* Keymap flags */
#define MapRightShiftMask              (1 << 0)
#define MapLeftShiftMask               (1 << 1)
#define MapShiftMask                   (MapRightShiftMask | MapLeftShiftMask)

#define MapRightAltMask                (1 << 2)
#define MapLeftAltMask                 (1 << 3)
#define MapAltGrMask                   MapRightAltMask

#define MapRightCtrlMask               (1 << 4)
#define MapLeftCtrlMask                (1 << 5)
#define MapCtrlMask                    (MapRightCtrlMask | MapLeftCtrlMask)

#define MapRightWinMask                (1 << 6)
#define MapLeftWinMask                 (1 << 7)
#define MapWinMask                     (MapRightWinMask | MapLeftWinMask)

#define MapNumLockMask                 (1 << 8)
#define MapCapsLockMask                (1 << 9)

#define MapLocalStateMask              (1 << 10)

#define MapInhibitMask                 (1 << 11)

#define MASK_ADD_BITS(var, mask)       (var |= mask)
#define MASK_REMOVE_BITS(var, mask)    (var &= ~mask)
#define MASK_HAS_BITS(var, mask)       ((var & mask)>0)
#define MASK_CHANGE_BIT(var, mask, active) \
                  (var = ((var & ~mask) | (active ? mask : 0)))

/* Clipboard constants, "borrowed" from GCC system headers in
   the w32 cross compiler */

#define CF_TEXT                        1
#define CF_BITMAP                      2
#define CF_METAFILEPICT                3
#define CF_SYLK                        4
#define CF_DIF                         5
#define CF_TIFF                        6
#define CF_OEMTEXT                     7
#define CF_DIB                         8
#define CF_PALETTE                     9
#define CF_PENDATA                     10
#define CF_RIFF                        11
#define CF_WAVE                        12
#define CF_UNICODETEXT                 13
#define CF_ENHMETAFILE                 14
#define CF_HDROP                       15
#define CF_LOCALE                      16
#define CF_MAX                         17
#define CF_OWNERDISPLAY                128
#define CF_DSPTEXT                     129
#define CF_DSPBITMAP                   130
#define CF_DSPMETAFILEPICT             131
#define CF_DSPENHMETAFILE              142
#define CF_PRIVATEFIRST                512
#define CF_PRIVATELAST                 767
#define CF_GDIOBJFIRST                 768
#define CF_GDIOBJLAST                  1023

/* Sound format constants */
#define WAVE_FORMAT_PCM                1
#define WAVE_FORMAT_ADPCM              2
#define WAVE_FORMAT_ALAW               6
#define WAVE_FORMAT_MULAW              7

/* Virtual channel options */
#define XR_CHANNEL_OPTION_SHOW_PROTOCOL 0x00200000
#define XR_CHANNEL_OPTION_COMPRESS      0x00400000
#define XR_CHANNEL_OPTION_COMPRESS_RDP  0x00800000
#define XR_CHANNEL_OPTION_PRI_LOW       0x02000000
#define XR_CHANNEL_OPTION_PRI_MED       0x04000000
#define XR_CHANNEL_OPTION_PRI_HIGH      0x08000000
#define XR_CHANNEL_OPTION_ENCRYPT_CS    0x10000000
#define XR_CHANNEL_OPTION_ENCRYPT_SC    0x20000000
#define XR_CHANNEL_OPTION_ENCRYPT_RDP   0x40000000
#define XR_CHANNEL_OPTION_INITIALIZED   0x80000000

/* NT status codes for RDPDR */
#define STATUS_SUCCESS                 0x00000000
#define STATUS_PENDING                 0x00000103

#define STATUS_NO_MORE_FILES           0x80000006
#define STATUS_DEVICE_PAPER_EMPTY      0x8000000e
#define STATUS_DEVICE_POWERED_OFF      0x8000000f
#define STATUS_DEVICE_OFF_LINE         0x80000010
#define STATUS_DEVICE_BUSY             0x80000011

#define STATUS_INVALID_HANDLE          0xc0000008
#define STATUS_INVALID_PARAMETER       0xc000000d
#define STATUS_NO_SUCH_FILE            0xc000000f
#define STATUS_INVALID_DEVICE_REQUEST  0xc0000010
#define STATUS_ACCESS_DENIED           0xc0000022
#define STATUS_OBJECT_NAME_COLLISION   0xc0000035
#define STATUS_DISK_FULL               0xc000007f
#define STATUS_FILE_IS_A_DIRECTORY     0xc00000ba
#define STATUS_NOT_SUPPORTED           0xc00000bb
#define STATUS_TIMEOUT                 0xc0000102
#define STATUS_CANCELLED               0xc0000120

/* RDPDR constants */
#define RDPDR_MAX_DEVICES              0x10
#define DEVICE_TYPE_SERIAL             0x01
#define DEVICE_TYPE_PARALLEL           0x02
#define DEVICE_TYPE_PRINTER            0x04
#define DEVICE_TYPE_DISK               0x08
#define DEVICE_TYPE_SCARD              0x20

#define FILE_DIRECTORY_FILE            0x00000001
#define FILE_NON_DIRECTORY_FILE        0x00000040
#define FILE_OPEN_FOR_FREE_SPACE_QUERY 0x00800000

/* RDP5 disconnect PDU */
#define exDiscReasonNoInfo                            0x0000
#define exDiscReasonAPIInitiatedDisconnect            0x0001
#define exDiscReasonAPIInitiatedLogoff                0x0002
#define exDiscReasonServerIdleTimeout                 0x0003
#define exDiscReasonServerLogonTimeout                0x0004
#define exDiscReasonReplacedByOtherConnection         0x0005
#define exDiscReasonOutOfMemory                       0x0006
#define exDiscReasonServerDeniedConnection            0x0007
#define exDiscReasonServerDeniedConnectionFips        0x0008
#define exDiscReasonLicenseInternal                   0x0100
#define exDiscReasonLicenseNoLicenseServer            0x0101
#define exDiscReasonLicenseNoLicense                  0x0102
#define exDiscReasonLicenseErrClientMsg               0x0103
#define exDiscReasonLicenseHwidDoesntMatchLicense     0x0104
#define exDiscReasonLicenseErrClientLicense           0x0105
#define exDiscReasonLicenseCantFinishProtocol         0x0106
#define exDiscReasonLicenseClientEndedProtocol        0x0107
#define exDiscReasonLicenseErrClientEncryption        0x0108
#define exDiscReasonLicenseCantUpgradeLicense         0x0109
#define exDiscReasonLicenseNoRemoteConnections        0x010a

#define RDP_ORDER_STANDARD   0x01
#define RDP_ORDER_SECONDARY  0x02
#define RDP_ORDER_BOUNDS     0x04
#define RDP_ORDER_CHANGE     0x08
#define RDP_ORDER_DELTA      0x10
#define RDP_ORDER_LASTBOUNDS 0x20
#define RDP_ORDER_SMALL      0x40
#define RDP_ORDER_TINY       0x80

#define RDP_ORDER_DESTBLT   0
#define RDP_ORDER_PATBLT    1
#define RDP_ORDER_SCREENBLT 2
#define RDP_ORDER_LINE      9
#define RDP_ORDER_RECT      10
#define RDP_ORDER_DESKSAVE  11
#define RDP_ORDER_MEMBLT    13
#define RDP_ORDER_TRIBLT    14
#define RDP_ORDER_POLYLINE  22
#define RDP_ORDER_TEXT2     27
#define RDP_ORDER_COMPOSITE 37 /* 0x25 */

#define RDP_ORDER_RAW_BMPCACHE  0
#define RDP_ORDER_COLCACHE      1
#define RDP_ORDER_BMPCACHE      2
#define RDP_ORDER_FONTCACHE     3
#define RDP_ORDER_RAW_BMPCACHE2 4
#define RDP_ORDER_BMPCACHE2     5
#define RDP_ORDER_BRUSHCACHE    7
#define RDP_ORDER_BMPCACHE3     8

/* orderSupportExFlags (2 bytes): A 16-bit, unsigned integer.
   Extended order support flags. */
#define XR_ORDERFLAGS_EX_CACHE_BITMAP_REV3_SUPPORT   0x0002
#define XR_ORDERFLAGS_EX_ALTSEC_FRAME_MARKER_SUPPORT 0x0004

/* drawable types */
#define WND_TYPE_BITMAP  0
#define WND_TYPE_WND     1
#define WND_TYPE_SCREEN  2
#define WND_TYPE_BUTTON  3
#define WND_TYPE_IMAGE   4
#define WND_TYPE_EDIT    5
#define WND_TYPE_LABEL   6
#define WND_TYPE_COMBO   7
#define WND_TYPE_SPECIAL 8
#define WND_TYPE_LISTBOX 9
#define WND_TYPE_OFFSCREEN 10

/* button states */
#define BUTTON_STATE_UP   0
#define BUTTON_STATE_DOWN 1

/* messages */
#define WM_PAINT       3
#define WM_KEYDOWN     15
#define WM_KEYUP       16
#define WM_MOUSEMOVE   100
#define WM_LBUTTONUP   101
#define WM_LBUTTONDOWN 102
#define WM_RBUTTONUP   103
#define WM_RBUTTONDOWN 104
#define WM_BUTTON3UP   105
#define WM_BUTTON3DOWN 106
#define WM_BUTTON4UP   107
#define WM_BUTTON4DOWN 108
#define WM_BUTTON5UP   109
#define WM_BUTTON5DOWN 110
#define WM_BUTTON6UP   111
#define WM_BUTTON6DOWN 112
#define WM_BUTTON7UP   113
#define WM_BUTTON7DOWN 114
#define WM_INVALIDATE  200

#define CB_ITEMCHANGE  300

#define  OSMAJORTYPE_UNSPECIFIED    0x0000
#define  OSMAJORTYPE_WINDOWS        0x0001
#define  OSMAJORTYPE_OS2            0x0002
#define  OSMAJORTYPE_MACINTOSH      0x0003
#define  OSMAJORTYPE_UNIX           0x0004

#define  OSMINORTYPE_UNSPECIFIED      0x0000
#define  OSMINORTYPE_WINDOWS_31X      0x0001
#define  TS_OSMINORTYPE_WINDOWS_95    0x0002
#define  TS_OSMINORTYPE_WINDOWS_NT    0x0003
#define  TS_OSMINORTYPE_OS2_V21       0x0004

#define  TS_OSMINORTYPE_POWER_PC          0x0005
#define  TS_OSMINORTYPE_MACINTOSH         0x0006
#define  TS_OSMINORTYPE_NATIVE_XSERVER    0x0007
#define  TS_OSMINORTYPE_PSEUDO_XSERVER    0x0008

#define  TS_CAPS_PROTOCOLVERSION       0x0200
#define  FASTPATH_OUTPUT_SUPPORTED     0x0001
#define  NO_BITMAP_COMPRESSION_HDR     0x0400
#define  LONG_CREDENTIALS_SUPPORTED    0x0004
#define  AUTORECONNECT_SUPPORTED       0x0008
#define  ENC_SALTED_CHEKSUM            0x0010
#define  NEGOTIATEORDERSUPPORT         0x0002
#define  ZEROBOUNDSDELTASUPPORT        0x0008
#define  COLORINDEXSUPPORT             0x0020
#define  SOLIDPATTERNBRUSHONLY         0x0040
#define  ORDERFLAGS_EXTRA_FLAGS        0x0080

#define  INPUT_FLAG_SCANCODES       0x0001
#define  INPUT_FLAG_MOUSEX          0x0004
#define  INPUT_FLAG_FASTPATH_INPUT  0x0008
#define  INPUT_FLAG_UNICODE         0x0010
#define  INPUT_FLAG_FASTPATH_INPUT2 0x0020

#define  COMPDESK_NOT_SUPPORTED      0x0000
#define  COMPDESK_SUPPORTED          0x0001

#define SURCMDS_SETSURFACEBITS      0x00000002
#define SURCMDS_FRAMEMARKER         0x00000010
#define SURCMDS_STREAMSUFRACEBITS   0x00000040

/* CODEC_GUID_NSCODEC  0xCA8D1BB9000F154F589FAE2D1A87E2D6 */
#define XR_CODEC_GUID_NSCODEC \
  "\xb9\x1b\x8d\xca\x0f\x00\x4f\x15\x58\x9f\xae\x2d\x1a\x87\xe2\xd6"

/* CODEC_GUID_REMOTEFX 0x76772F12BD724463AFB3B73C9C6F7886 */
#define XR_CODEC_GUID_REMOTEFX \
  "\x12\x2F\x77\x76\x72\xBD\x63\x44\xAF\xB3\xB7\x3C\x9C\x6F\x78\x86"

/* CODEC_GUID_JPEG 0x430C9EED1BAF4CE6869ACB8B37B66237*/
#define XR_CODEC_GUID_JPEG \
  "\xE6\x4C\xAF\x1B\xED\x9E\x0C\x43\x86\x9A\xCB\x8B\x37\xB6\x62\x37"

#define RDP_CAPSET_SURFCMDS       0x1c
#define RDP_CAPLEN_SURFCMDS       0x0c
#define RDP_CAPSET_BMPCODECS      0x1d
#define RDP_CAPLEN_BMPCODECS      0x1c
#define RDP_CAPSET_COMPDESK       0x19
#define RDP_CAPLEN_COMPDESK       0x06
#define RDP_CAPSET_LPOINTER       0x27
#define RDP_CAPLEN_LPOINTER       0x06

#define FASTPATH_OUTPUT_ACTION_FASTPATH   0x0
#define FASTPATH_OUTPUT_ACTION_X224       0x3

#define FASTPATH_OUTPUT_SECURE_CHECKSUM   0x1
#define FASTPATH_OUTPUT_ENCRYPTED         0x2

#define FASTPATH_UPDATETYPE_ORDERS        0x0
#define FASTPATH_UPDATETYPE_BITMAP        0x1
#define FASTPATH_UPDATETYPE_PALETTE       0x2
#define FASTPATH_UPDATETYPE_SYNCHRONIZE   0x3
#define FASTPATH_UPDATETYPE_SURFCMDS      0x4
#define FASTPATH_UPDATETYPE_PTR_NULL      0x5
#define FASTPATH_UPDATETYPE_PTR_DEFAULT   0x6
#define FASTPATH_UPDATETYPE_PTR_POSITION  0x8
#define FASTPATH_UPDATETYPE_COLOR         0x9
#define FASTPATH_UPDATETYPE_CACHED        0xA
#define FASTPATH_UPDATETYPE_POINTER       0xB

#define FASTPATH_FRAGMENT_SINGLE     0x0
#define FASTPATH_FRAGMENT_LAST       0x1
#define FASTPATH_FRAGMENT_FIRST      0x2
#define FASTPATH_FRAGMENT_NEXT       0x3

#define FASTPATH_MAX_PACKET_SIZE    0x3fff

#define CMDTYPE_SET_SURFACE_BITS       0x0001
#define CMDTYPE_FRAME_MARKER           0x0004
#define CMDTYPE_STREAM_SURFACE_BITS    0x0006

<<<<<<< HEAD
#define XRDP_MAX_BITMAP_CACHE_ID  3
#define XRDP_MAX_BITMAP_CACHE_IDX 2000
=======
#define XRDP_BITMAP_CACHE_ENTRIES 2048
>>>>>>> b857a693

#endif<|MERGE_RESOLUTION|>--- conflicted
+++ resolved
@@ -564,11 +564,8 @@
 #define CMDTYPE_FRAME_MARKER           0x0004
 #define CMDTYPE_STREAM_SURFACE_BITS    0x0006
 
-<<<<<<< HEAD
 #define XRDP_MAX_BITMAP_CACHE_ID  3
 #define XRDP_MAX_BITMAP_CACHE_IDX 2000
-=======
 #define XRDP_BITMAP_CACHE_ENTRIES 2048
->>>>>>> b857a693
 
 #endif