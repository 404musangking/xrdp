[Globals]
ListenAddress=127.0.0.1
ListenPort=3350
EnableUserWindowManager=1
UserWindowManager=startwm.sh
DefaultWindowManager=startwm.sh

[Security]
AllowRootLogin=1
MaxLoginRetry=4
TerminalServerUsers=tsusers
TerminalServerAdmins=tsadmins
# When AlwaysGroupCheck = false access will be permitted 
# if the group TerminalServerUsers is not defined.
AlwaysGroupCheck = false

[Sessions]
X11DisplayOffset=10
<<<<<<< HEAD
MaxSessions=10
=======
MaxSessions=50
>>>>>>> 0a2b3a2f
# if 1, true, or yes, kill session after 60 seconds
KillDisconnected=0
# if not zero, the seconds without mouse or keyboard input before disconnect
# not complete yet
IdleTimeLimit=0
# if not zero, the seconds before a disconnected session is killed
# min 60 seconds
DisconnectedTimeLimit=0

[Logging]
LogFile=xrdp-sesman.log
LogLevel=DEBUG
EnableSyslog=1
SyslogLevel=DEBUG

[X11rdp]
param1=-bs
param2=-ac
param3=-nolisten
param4=tcp
param5=-uds

[Xvnc]
param1=-bs
param2=-ac
param3=-nolisten
param4=tcp
param5=-localhost
param6=-dpi
param7=96<|MERGE_RESOLUTION|>--- conflicted
+++ resolved
@@ -16,11 +16,7 @@
 
 [Sessions]
 X11DisplayOffset=10
-<<<<<<< HEAD
-MaxSessions=10
-=======
 MaxSessions=50
->>>>>>> 0a2b3a2f
 # if 1, true, or yes, kill session after 60 seconds
 KillDisconnected=0
 # if not zero, the seconds without mouse or keyboard input before disconnect
