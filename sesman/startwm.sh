#!/bin/sh
<<<<<<< HEAD

# change the order in line below to run to run whatever window manager you
# want, default to kde

#SESSIONS="gnome-session blackbox fluxbox startxfce4 startkde xterm"
SESSIONS="mate-session blackbox fluxbox startxfce4 startkde xterm"

#start the window manager
wm_start()
{
  for WindowManager in $SESSIONS
  do
    which $WindowManager
    if test $? -eq 0
    then
      echo "Starting $WindowManager"
      $WindowManager
      return 0
    fi
  done
  return 0
}

#Execution sequence for interactive login shell
#Following pseudo code explains the sequence of execution of these files.
#execute /etc/profile
#IF ~/.bash_profile exists THEN
#    execute ~/.bash_profile
#ELSE
#    IF ~/.bash_login exist THEN
#        execute ~/.bash_login
#    ELSE
#        IF ~/.profile exist THEN
#            execute ~/.profile
#        END IF
#    END IF
#END IF
pre_start()
{
  if [ -f /etc/profile ]
  then
    . /etc/profile
  fi
  if [ -f ~/.bash_profile ]
  then
    . ~/.bash_profile
  else
    if [ -f ~/.bash_login ]
    then
      . ~/.bash_login
    else
      if [ -f ~/.profile ]
      then
        . ~/.profile
      fi
    fi
  fi
  return 0
}

#When you logout of the interactive shell, following is the
#sequence of execution:
#IF ~/.bash_logout exists THEN
#    execute ~/.bash_logout
#END IF
post_start()
{
  if [ -f ~/.bash_logout ]
  then
    . ~/.bash_logout
  fi
  return 0
}

#. /etc/environment
#export PATH=$PATH
#export LANG=$LANG

# change PATH to be what your environment needs usually what is in
# /etc/environment
#PATH="/usr/local/sbin:/usr/local/bin:/usr/sbin:/usr/bin:/sbin:/bin:/usr/games"
#export PATH=$PATH

# for PATH and LANG from /etc/environment
# pam will auto process the environment file if /etc/pam.d/xrdp-sesman
# includes
# auth       required     pam_env.so readenv=1

pre_start
wm_start
post_start

exit 1
=======
if [ -r /etc/default/locale ]; then
  . /etc/default/locale
  export LANG LANGUAGE
fi
. /etc/X11/Xsession
>>>>>>> 23584f7e
<|MERGE_RESOLUTION|>--- conflicted
+++ resolved
@@ -1,102 +1,6 @@
 #!/bin/sh
-<<<<<<< HEAD
-
-# change the order in line below to run to run whatever window manager you
-# want, default to kde
-
-#SESSIONS="gnome-session blackbox fluxbox startxfce4 startkde xterm"
-SESSIONS="mate-session blackbox fluxbox startxfce4 startkde xterm"
-
-#start the window manager
-wm_start()
-{
-  for WindowManager in $SESSIONS
-  do
-    which $WindowManager
-    if test $? -eq 0
-    then
-      echo "Starting $WindowManager"
-      $WindowManager
-      return 0
-    fi
-  done
-  return 0
-}
-
-#Execution sequence for interactive login shell
-#Following pseudo code explains the sequence of execution of these files.
-#execute /etc/profile
-#IF ~/.bash_profile exists THEN
-#    execute ~/.bash_profile
-#ELSE
-#    IF ~/.bash_login exist THEN
-#        execute ~/.bash_login
-#    ELSE
-#        IF ~/.profile exist THEN
-#            execute ~/.profile
-#        END IF
-#    END IF
-#END IF
-pre_start()
-{
-  if [ -f /etc/profile ]
-  then
-    . /etc/profile
-  fi
-  if [ -f ~/.bash_profile ]
-  then
-    . ~/.bash_profile
-  else
-    if [ -f ~/.bash_login ]
-    then
-      . ~/.bash_login
-    else
-      if [ -f ~/.profile ]
-      then
-        . ~/.profile
-      fi
-    fi
-  fi
-  return 0
-}
-
-#When you logout of the interactive shell, following is the
-#sequence of execution:
-#IF ~/.bash_logout exists THEN
-#    execute ~/.bash_logout
-#END IF
-post_start()
-{
-  if [ -f ~/.bash_logout ]
-  then
-    . ~/.bash_logout
-  fi
-  return 0
-}
-
-#. /etc/environment
-#export PATH=$PATH
-#export LANG=$LANG
-
-# change PATH to be what your environment needs usually what is in
-# /etc/environment
-#PATH="/usr/local/sbin:/usr/local/bin:/usr/sbin:/usr/bin:/sbin:/bin:/usr/games"
-#export PATH=$PATH
-
-# for PATH and LANG from /etc/environment
-# pam will auto process the environment file if /etc/pam.d/xrdp-sesman
-# includes
-# auth       required     pam_env.so readenv=1
-
-pre_start
-wm_start
-post_start
-
-exit 1
-=======
 if [ -r /etc/default/locale ]; then
   . /etc/default/locale
   export LANG LANGUAGE
 fi
-. /etc/X11/Xsession
->>>>>>> 23584f7e
+. /etc/X11/Xsession