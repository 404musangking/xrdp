--- conflicted
+++ resolved
@@ -58,21 +58,4 @@
 int APP_CC sound_data_in(struct stream* s, int chan_id, int chan_flags,
                          int length, int total_length);
 
-<<<<<<< HEAD
-/* microphone related */
-static int APP_CC sound_send_server_input_formats(void);
-
-static int APP_CC sound_process_input_format(int aindex, int wFormatTag,
-                int nChannels, int nSamplesPerSec, int nAvgBytesPerSec,
-                int nBlockAlign, int wBitsPerSample, int cbSize, char *data);
-
-static int APP_CC sound_process_input_formats(struct stream *s, int size);
-static int APP_CC sound_input_start_recording();
-static int APP_CC sound_input_stop_recording();
-static int APP_CC sound_process_input_data(struct stream *s, int bytes);
-static int DEFAULT_CC sound_sndsrvr_source_data_in(struct trans *trans);
-static int APP_CC load_pulse_modules();
-static int APP_CC run_pacmd(char *cmd, char *error_msg);
-=======
->>>>>>> 32f17285
 #endif