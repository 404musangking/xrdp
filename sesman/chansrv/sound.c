--- conflicted
+++ resolved
@@ -23,14 +23,6 @@
 #include <signal.h>
 #include <sys/un.h>
 
-<<<<<<< HEAD
-#ifdef XRDP_LOAD_PULSE_MODULES
-#include <pulse/util.h>
-#include <pulse/simple.h>
-#endif
-
-=======
->>>>>>> 32f17285
 #include "sound.h"
 #include "thread_calls.h"
 #include "defines.h"
@@ -63,21 +55,6 @@
 int g_sent_time[256];
 int g_sent_flag[256];
 
-<<<<<<< HEAD
-#ifdef XRDP_LOAD_PULSE_MODULES
-pa_simple *g_pa_simple = NULL;
-#endif
-
-#if defined(XRDP_SIMPLESOUND)
-static void *DEFAULT_CC
-read_raw_audio_data(void *arg);
-#endif
-
-#define CHANSRV_PORT_OUT_STR  "/tmp/.xrdp/xrdp_chansrv_audio_out_socket_%d"
-#define CHANSRV_PORT_IN_STR   "/tmp/.xrdp/xrdp_chansrv_audio_in_socket_%d"
-
-=======
->>>>>>> 32f17285
 struct xr_wave_format_ex
 {
     int wFormatTag;
@@ -749,17 +726,7 @@
         g_audio_c_trans_in = 0;
     }
 
-<<<<<<< HEAD
-    fifo_deinit(&in_fifo);
-
-#ifdef XRDP_LOAD_PULSE_MODULES
-    system("pulseaudio --kill");
-    if (g_pa_simple)
-        pa_simple_free(g_pa_simple);
-#endif
-=======
     fifo_deinit(&g_in_fifo);
->>>>>>> 32f17285
 
     return 0;
 }
@@ -875,9 +842,6 @@
 
     if (g_audio_c_trans_out != 0)
     {
-<<<<<<< HEAD
-        trans_check_wait_objs(g_audio_c_trans_out);
-=======
         if (trans_check_wait_objs(g_audio_c_trans_out) != 0)
         {
             LOG(10, ("sound_check_wait_objs: g_audio_c_trans_out returned non-zero"));
@@ -885,111 +849,10 @@
             g_audio_c_trans_out = 0;
             sound_start_sink_listener();
         }
->>>>>>> 32f17285
     }
 
     if (g_audio_l_trans_in != 0)
     {
-<<<<<<< HEAD
-        trans_check_wait_objs(g_audio_l_trans_in);
-    }
-
-    if (g_audio_c_trans_in != 0)
-    {
-        trans_check_wait_objs(g_audio_c_trans_in);
-    }
-
-    return 0;
-}
-
-/**
- * Load xrdp pulseaudio sink and source modules
- *
- * @return 0 on success, -1 on failure
- *****************************************************************************/
-
-#ifdef XRDP_LOAD_PULSE_MODULES
-
-static int APP_CC
-load_pulse_modules()
-{
-    pa_sample_spec samp_spec;
-    int            error;
-
-    /* send cmd to load source module */
-    if (run_pacmd("load-module module-xrdp-source", "Module load failed"))
-        return -1;
-    
-    /* success, set it as the default source */
-    if (run_pacmd("set-default-source xrdp-source", "does not exist"))
-        return -1;
-
-    /* send cmd to load sink module */
-    if (run_pacmd("load-module module-xrdp-sink", "Module load failed"))
-        return -1;
-    
-    /* success, set it as the default sink */
-    if (run_pacmd("set-default-sink xrdp-sink", "does not exist"))
-        return -1;
-
-    /* setup audio format */
-    samp_spec.format = PA_SAMPLE_S16LE;
-    samp_spec.rate = 44100;
-    samp_spec.channels = 2;
-    
-    g_pa_simple = pa_simple_new(NULL, "xrdp", PA_STREAM_PLAYBACK, NULL,
-                                "keepalive", &samp_spec, NULL, NULL, &error);
-                               
-    if (!g_pa_simple)
-    {
-        LOG(0, ("load_pulse_modules: error opening keepalive connection "
-                "to pulseaudio server\n"));
-        return -1;
-    }
-
-    LOG(0, ("load_pulse_modules: opened keepalive connection "
-            "to pulseaudio server\n"));
-    
-    return 0;
-}
-
-/**
- * Use pacmd to run a command on pulseaudio server
- * 
- * @param cmd        command to run on pulseaudio server
- * @param error_msg  error message to check for
- * 
- * @return 0 on success, -1 on failure
- *****************************************************************************/
-
-static int APP_CC run_pacmd(char *cmd, char *error_msg)
-{
-    FILE *fp;
-    char  buf[1024];
-    
-    sprintf(buf, "pacmd %s", cmd);
-    if ((fp = popen(buf, "r")) == NULL)
-    {
-        LOG(0, ("run_pacmd: error running command: %s; pacmd is not "
-                "installed or not found in PATH"));
-        return -1;
-    }
-    
-    while (fgets(buf, 1024, fp) != NULL)
-    {
-        if (strcasestr(buf, error_msg) != 0)
-        {
-            pclose(fp);
-            return -1;
-        }
-    }
-    
-    pclose(fp);
-    return 0;
-}
-
-#endif /* end #ifdef XRDP_LOAD_PULSE_MODULES */
-=======
         if (trans_check_wait_objs(g_audio_l_trans_in) != 0)
         {
             LOG(10, ("sound_check_wait_objs: g_audio_l_trans_in returned non-zero"));
@@ -1011,7 +874,6 @@
 
     return 0;
 }
->>>>>>> 32f17285
 
 /******************************************************************************
  **                                                                          **
