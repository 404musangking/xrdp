--- conflicted
+++ resolved
@@ -110,32 +110,6 @@
 int  APP_CC scard_check_wait_objs(void);
 int  APP_CC scard_init(void);
 int  APP_CC scard_deinit(void);
-<<<<<<< HEAD
-int  APP_CC scard_send_establish_context(struct trans *con, int scope);
-int  APP_CC scard_send_release_context(struct trans *con, tui32 context);
-int  APP_CC scard_send_is_valid_context(struct trans *con, tui32 context);
-int  APP_CC scard_send_list_readers(struct trans *con, tui32 context, int wide);
-
-int  APP_CC scard_send_get_status_change(struct trans *con, tui32 context,
-                                         int wide, tui32 timeout,
-                                         tui32 num_readers, READER_STATE* rsa);
-
-int  APP_CC scard_send_connect(struct trans *con, tui32 context, int wide,
-                               READER_STATE* rs);
-
-int  APP_CC scard_send_reconnect(struct trans *con, tui32 context,
-                                 tui32 sc_handle, READER_STATE* rs);
-
-int  APP_CC scard_send_begin_transaction(struct trans *con, tui32 sc_handle);
-int  APP_CC scard_send_end_transaction(struct trans *con, tui32 sc_handle,
-                                       tui32 dwDisposition);
-int  APP_CC scard_send_status(struct trans *con, int wide, tui32 sc_handle,
-                              int cchReaderLen, int cbAtrLen);
-int  APP_CC scard_send_disconnect(struct trans *con, tui32 context,
-                                  tui32 sc_handle, int dwDisposition);
-
-int  APP_CC scard_send_transmit(struct trans *con, tui32 sc_handle,
-=======
 int  APP_CC scard_send_establish_context(void *user_data, int scope);
 int  APP_CC scard_send_release_context(void *user_data,
                                        char *context, int context_bytes);
@@ -178,20 +152,10 @@
 int  APP_CC scard_send_transmit(void *user_data,
                                 char *context, int context_bytes,
                                 char *card, int card_bytes,
->>>>>>> 0a2b3a2f
                                 char *send_data, int send_bytes, int recv_bytes,
                                 struct xrdp_scard_io_request *send_ior,
                                 struct xrdp_scard_io_request *recv_ior);
 
-<<<<<<< HEAD
-int  APP_CC scard_send_control(struct trans *con, tui32 context, tui32 sc_handle,
-                               char *send_data, int send_bytes,
-                               int recv_bytes, int control_code);
-
-int  APP_CC scard_send_cancel(struct trans *con, tui32 context);
-
-int  APP_CC scard_send_get_attrib(struct trans *con, tui32 sc_handle,
-=======
 int  APP_CC scard_send_control(void *user_data,
                                char *context, int context_bytes,
                                char *card, int card_bytes,
@@ -202,7 +166,6 @@
                               char *context, int context_bytes);
 
 int  APP_CC scard_send_get_attrib(void *user_data, char *card, int card_bytes,
->>>>>>> 0a2b3a2f
                                   READER_STATE* rs);
 
 /*
