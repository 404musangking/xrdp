--- conflicted
+++ resolved
@@ -20,16 +20,14 @@
 
 #include "xup.h"
 
-<<<<<<< HEAD
 #include <sys/ipc.h>
 #include <sys/shm.h>
-=======
+
 #define LOG_LEVEL 1
 #define LLOG(_level, _args) \
     do { if (_level < LOG_LEVEL) { g_write _args ; } } while (0)
 #define LLOGLN(_level, _args) \
     do { if (_level < LOG_LEVEL) { g_writeln _args ; } } while (0)
->>>>>>> b857a693
 
 /******************************************************************************/
 /* returns error */
@@ -599,15 +597,12 @@
     int fgcolor;
     int bgcolor;
     int opcode;
-<<<<<<< HEAD
     int flags;
     int shmem_id;
     int shmem_offset;
     int frame_id;
-=======
     int charactor;
     int font;
-    int flags;
     int mixmode;
     int clip_left;
     int clip_top;
@@ -629,7 +624,6 @@
     int dstformat;
     int op;
     int transform[10];
->>>>>>> b857a693
     char *bmpdata;
     char cur_data[32 * (32 * 3)];
     char cur_mask[32 * (32 / 8)];
