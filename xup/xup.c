--- conflicted
+++ resolved
@@ -21,12 +21,6 @@
 #include "xup.h"
 #include "log.h"
 
-<<<<<<< HEAD
-#include <sys/ipc.h>
-#include <sys/shm.h>
-
-=======
->>>>>>> 0a2b3a2f
 #define LOG_LEVEL 1
 #define LLOG(_level, _args) \
     do { if (_level < LOG_LEVEL) { g_write _args ; } } while (0)
@@ -281,14 +275,6 @@
         }
 
         g_sleep(500);
-    }
-
-    if (error == 0)
-    {
-        if (use_uds)
-        {
-            lib_mod_log_peer(mod);
-        }
     }
 
     if (error == 0)
@@ -813,25 +799,6 @@
 /******************************************************************************/
 /* return error */
 static int APP_CC
-process_server_window_show(struct mod* mod, struct stream* s)
-{
-    int window_id;
-    int rv;
-    int flags;
-    struct rail_window_state_order rwso;
-    
-    g_memset(&rwso, 0, sizeof(rwso));
-    in_uint32_le(s, window_id);
-    in_uint32_le(s, flags);
-    in_uint32_le(s, rwso.show_state);
-    mod->server_window_new_update(mod, window_id, &rwso, flags);
-    rv = 0;
-    return rv;
-}
-
-/******************************************************************************/
-/* return error */
-static int APP_CC
 process_server_window_delete(struct mod *mod, struct stream *s)
 {
     int window_id;
@@ -1125,11 +1092,7 @@
 /******************************************************************************/
 /* return error */
 static int APP_CC
-<<<<<<< HEAD
-lib_mod_process_orders(struct mod *mod, int type, struct stream *s)
-=======
 process_server_paint_rect_shmem(struct mod *mod, struct stream *s)
->>>>>>> 0a2b3a2f
 {
     int rv;
     int x;
@@ -1144,54 +1107,6 @@
     int height;
     int srcx;
     int srcy;
-<<<<<<< HEAD
-    int mskx;
-    int msky;
-    int dstx;
-    int dsty;
-    int len_bmpdata;
-    int style;
-    int x1;
-    int y1;
-    int x2;
-    int y2;
-    int bpp;
-    int rdpid;
-    int hints;
-    int mask;
-    int width;
-    int height;
-    int fgcolor;
-    int bgcolor;
-    int opcode;
-    int flags;
-    int shmem_id;
-    int shmem_offset;
-    int frame_id;
-    int charactor;
-    int font;
-    int mixmode;
-    int clip_left;
-    int clip_top;
-    int clip_right;
-    int clip_bottom;
-    int box_left;
-    int box_top;
-    int box_right;
-    int box_bottom;
-    int srcrepeat;
-    int srcidx;
-    int srcformat;
-    int srcwidth;
-    int mskflags;
-    int mskidx;
-    int mskformat;
-    int mskwidth;
-    int mskrepeat;
-    int dstformat;
-    int op;
-    int transform[10];
-=======
     char *bmpdata;
 
     in_sint16_le(s, x);
@@ -1279,7 +1194,6 @@
     tsi16 *ldrects1;
     tsi16 *lcrects;
     tsi16 *lcrects1;
->>>>>>> 0a2b3a2f
     char *bmpdata;
 
     /* dirty pixels */
@@ -1423,98 +1337,6 @@
             rv = process_server_window_show(mod, s);
             break;
         case 28: /* server_add_char */
-<<<<<<< HEAD
-            in_uint16_le(s, font);
-            in_uint16_le(s, charactor);
-            in_sint16_le(s, x);
-            in_sint16_le(s, y);
-            in_uint16_le(s, cx);
-            in_uint16_le(s, cy);
-            in_uint16_le(s, len_bmpdata);
-            in_uint8p(s, bmpdata, len_bmpdata);
-            rv = mod->server_add_char(mod, font, charactor, x, y, cx, cy, bmpdata);
-            break;
-        case 29: /* server_add_char_alpha */
-            in_uint16_le(s, font);
-            in_uint16_le(s, charactor);
-            in_sint16_le(s, x);
-            in_sint16_le(s, y);
-            in_uint16_le(s, cx);
-            in_uint16_le(s, cy);
-            in_uint16_le(s, len_bmpdata);
-            in_uint8p(s, bmpdata, len_bmpdata);
-            rv = mod->server_add_char_alpha(mod, font, charactor, x, y, cx, cy, bmpdata);
-            break;
-        case 30: /* server_draw_text */
-            in_uint16_le(s, font);
-            in_uint16_le(s, flags);
-            in_uint16_le(s, mixmode);
-            in_sint16_le(s, clip_left);
-            in_sint16_le(s, clip_top);
-            in_sint16_le(s, clip_right);
-            in_sint16_le(s, clip_bottom);
-            in_sint16_le(s, box_left);
-            in_sint16_le(s, box_top);
-            in_sint16_le(s, box_right);
-            in_sint16_le(s, box_bottom);
-            in_sint16_le(s, x);
-            in_sint16_le(s, y);
-            in_uint16_le(s, len_bmpdata);
-            in_uint8p(s, bmpdata, len_bmpdata);
-            rv = mod->server_draw_text(mod, font, flags, mixmode, clip_left, clip_top,
-                                       clip_right, clip_bottom, box_left, box_top,
-                                       box_right, box_bottom, x, y, bmpdata, len_bmpdata);
-            break;
-        case 31: /* server_create_os_surface_bpp */
-            in_uint32_le(s, rdpid);
-            in_uint16_le(s, width);
-            in_uint16_le(s, height);
-            in_uint8(s, bpp);
-            rv = mod->server_create_os_surface_bpp(mod, rdpid, width, height, bpp);
-            break;
-        case 32: /* server_paint_rect_bpp */
-            in_sint16_le(s, x);
-            in_sint16_le(s, y);
-            in_uint16_le(s, cx);
-            in_uint16_le(s, cy);
-            in_uint32_le(s, len_bmpdata);
-            in_uint8p(s, bmpdata, len_bmpdata);
-            in_uint16_le(s, width);
-            in_uint16_le(s, height);
-            in_sint16_le(s, srcx);
-            in_sint16_le(s, srcy);
-            in_uint8(s, bpp);
-            rv = mod->server_paint_rect_bpp(mod, x, y, cx, cy,
-                                            bmpdata, width, height,
-                                            srcx, srcy, bpp);
-            break;
-        case 33:
-            in_uint16_le(s, srcidx);
-            in_uint32_le(s, srcformat);
-            in_uint16_le(s, srcwidth);
-            in_uint8(s, srcrepeat);
-            g_memcpy(transform, s->p, 40);
-            in_uint8s(s, 40);
-            in_uint8(s, mskflags);
-            in_uint16_le(s, mskidx);
-            in_uint32_le(s, mskformat);
-            in_uint16_le(s, mskwidth);
-            in_uint8(s, mskrepeat);
-            in_uint8(s, op);
-            in_sint16_le(s, srcx);
-            in_sint16_le(s, srcy);
-            in_sint16_le(s, mskx);
-            in_sint16_le(s, msky);
-            in_sint16_le(s, dstx);
-            in_sint16_le(s, dsty);
-            in_uint16_le(s, width);
-            in_uint16_le(s, height);
-            in_uint32_le(s, dstformat);
-            rv = mod->server_composite(mod, srcidx, srcformat, srcwidth, srcrepeat,
-                                       transform, mskflags, mskidx, mskformat,
-                                       mskwidth, mskrepeat, op, srcx, srcy, mskx, msky,
-                                       dstx, dsty, width, height, dstformat);
-=======
             rv = process_server_add_char(mod, s);
             break;
         case 29: /* server_add_char_alpha */
@@ -1531,58 +1353,16 @@
             break;
         case 33: /* server_composite */
             rv = process_server_composite(mod, s);
->>>>>>> 0a2b3a2f
             break;
         case 51: /* server_set_pointer_ex */
             rv = process_server_set_pointer_ex(mod, s);
             break;
         case 60: /* server_paint_rect_shmem */
-<<<<<<< HEAD
-            in_sint16_le(s, x);
-            in_sint16_le(s, y);
-            in_uint16_le(s, cx);
-            in_uint16_le(s, cy);
-            in_uint32_le(s, flags);
-            in_uint32_le(s, frame_id);
-            in_uint32_le(s, shmem_id);
-            in_uint32_le(s, shmem_offset);
-            in_uint16_le(s, width);
-            in_uint16_le(s, height);
-            in_sint16_le(s, srcx);
-            in_sint16_le(s, srcy);
-            bmpdata = 0;
-            if (flags == 0) /* screen */
-            {
-                if (mod->screen_shmem_id == 0)
-                {
-                    mod->screen_shmem_id = shmem_id;
-                    mod->screen_shmem_pixels = shmat(mod->screen_shmem_id, 0, 0);
-                }
-                if (mod->screen_shmem_pixels != 0)
-                {
-                    bmpdata = mod->screen_shmem_pixels + shmem_offset;
-                }
-            }
-            if (bmpdata != 0)
-            {
-                rv = mod->server_paint_rect(mod, x, y, cx, cy,
-                                            bmpdata, width, height,
-                                            srcx, srcy);
-            }
-            else
-            {
-                rv = 1;
-            }
-            send_paint_rect_ack(mod, flags, x, y, cx, cy, frame_id);
-            break;
-
-=======
             rv = process_server_paint_rect_shmem(mod, s);
             break;
         case 61: /* server_paint_rect_shmem_ex */
             rv = process_server_paint_rect_shmem_ex(mod, s);
             break;
->>>>>>> 0a2b3a2f
         default:
             g_writeln("lib_mod_process_orders: unknown order type %d", type);
             rv = 0;
