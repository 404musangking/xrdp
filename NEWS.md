--- conflicted
+++ resolved
@@ -1,5 +1,3 @@
-<<<<<<< HEAD
-=======
 # Release notes for xrdp v0.9.14 (2020/08/31)
 
 ## New features
@@ -31,7 +29,6 @@
   xrdp's bad-mannered behaviour, add `+glyph-cache` option to FreeRDP to connect #1266
 * Audio redirection by MP3 codec doesn't sound with some client, use AAC instead #965
 
->>>>>>> 1469d659
 # Release notes for xrdp v0.9.13.1 (2020/06/30)
 
 This is a security fix release that includes fixes for the following local buffer overflow vulnerability.
