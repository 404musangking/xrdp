--- conflicted
+++ resolved
@@ -34,7 +34,6 @@
     fi
 
     echo "downloading file $file"
-<<<<<<< HEAD
 
     if [ "$file" = "libpthread-stubs-0.3.tar.bz2" ]; then
         wget -cq http://xcb.freedesktop.org/dist/$file
@@ -138,43 +137,6 @@
         cd ..
         return $status
     fi
-=======
-    case "$file" in
-    pixman-0.15.20.tar.bz2)
-        url=http://ftp.x.org/pub/individual/lib/$file ;;
-    libdrm-2.4.26.tar.bz2)
-        url=http://dri.freedesktop.org/libdrm/$file ;;
-    MesaLib-7.10.3.tar.bz2)
-        url=ftp://ftp.freedesktop.org/pub/mesa/7.10.3/$file ;;
-    freetype-2.4.6.tar.bz2)
-        url=http://download.savannah.gnu.org/releases/freetype/$file ;;
-    xkeyboard-config-2.0.tar.bz2)
-        url=http://www.x.org/releases/individual/data/xkeyboard-config/$file ;;
-    makedepend-1.0.3.tar.bz2)
-        url=http://xorg.freedesktop.org/releases/individual/util/$file ;;
-    libxml2-sources-2.7.8.tar.gz)
-        url=ftp://ftp.xmlsoft.org/libxml2/$file ;;
-    Python-2.5.tar.bz2)
-        url=http://www.python.org/ftp/python/2.5/$file ;;
-    Python-2.7.tar.bz2)
-        url=http://www.python.org/ftp/python/2.7/$file ;;
-    expat-2.0.1.tar.gz)
-        url=http://server1.xrdp.org/xrdp/$file ;;
-    cairo-1.8.8.tar.gz)
-        url=http://server1.xrdp.org/xrdp/$file ;;
-    libpng-1.2.46.tar.gz)
-        url=http://server1.xrdp.org/xrdp/$file ;;
-    intltool-0.41.1.tar.gz)
-        url=http://launchpad.net/intltool/trunk/0.41.1/+download/$file ;;
-    libxslt-1.1.26.tar.gz)
-        url=ftp://xmlsoft.org/libxslt/$file ;;
-    fontconfig-2.8.0.tar.gz)
-        url=http://server1.xrdp.org/xrdp/$file ;;
-    *)
-        url=$download_url/$file ;;
-    esac
-    wget -cqP downloads "url"
->>>>>>> 58024d05
 }
 
 remove_modules()
