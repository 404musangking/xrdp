--- conflicted
+++ resolved
@@ -667,8 +667,6 @@
     }
     CRC_END(crc);
     return crc;
-<<<<<<< HEAD
-=======
 }
 
 /*****************************************************************************/
@@ -679,5 +677,4 @@
 
     gettimeofday(&tp, 0);
     return (tp.tv_sec * 1000) + (tp.tv_usec / 1000);
->>>>>>> 0a2b3a2f
 }