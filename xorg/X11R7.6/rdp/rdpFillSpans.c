/*
Copyright 2005-2012 Jay Sorg

Permission to use, copy, modify, distribute, and sell this software and its
documentation for any purpose is hereby granted without fee, provided that
the above copyright notice appear in all copies and that both that
copyright notice and this permission notice appear in supporting
documentation.

The above copyright notice and this permission notice shall be included in
all copies or substantial portions of the Software.

THE SOFTWARE IS PROVIDED "AS IS", WITHOUT WARRANTY OF ANY KIND, EXPRESS OR
IMPLIED, INCLUDING BUT NOT LIMITED TO THE WARRANTIES OF MERCHANTABILITY,
FITNESS FOR A PARTICULAR PURPOSE AND NONINFRINGEMENT.  IN NO EVENT SHALL THE
OPEN GROUP BE LIABLE FOR ANY CLAIM, DAMAGES OR OTHER LIABILITY, WHETHER IN
AN ACTION OF CONTRACT, TORT OR OTHERWISE, ARISING FROM, OUT OF OR IN
CONNECTION WITH THE SOFTWARE OR THE USE OR OTHER DEALINGS IN THE SOFTWARE.

*/

#include "rdp.h"
#include "rdpdraw.h"

#define LDEBUG 0

#define LOG_LEVEL 1
#define LLOG(_level, _args) \
    do { if (_level < LOG_LEVEL) { ErrorF _args ; } } while (0)
#define LLOGLN(_level, _args) \
    do { if (_level < LOG_LEVEL) { ErrorF _args ; ErrorF("\n"); } } while (0)

extern rdpScreenInfoRec g_rdpScreen; /* from rdpmain.c */
extern DevPrivateKeyRec g_rdpGCIndex; /* from rdpmain.c */
extern DevPrivateKeyRec g_rdpWindowIndex; /* from rdpmain.c */
extern DevPrivateKeyRec g_rdpPixmapIndex; /* from rdpmain.c */
extern int g_Bpp; /* from rdpmain.c */
extern ScreenPtr g_pScreen; /* from rdpmain.c */
extern Bool g_wrapPixmap; /* from rdpmain.c */

extern GCOps g_rdpGCOps; /* from rdpdraw.c */

extern int g_con_number; /* in rdpup.c */

/******************************************************************************/
static void
rdpFillSpansOrg(DrawablePtr pDrawable, GCPtr pGC, int nInit,
                DDXPointPtr pptInit, int *pwidthInit, int fSorted)
{
    rdpGCPtr priv;
    GCFuncs *oldFuncs;

    GC_OP_PROLOGUE(pGC);
    pGC->ops->FillSpans(pDrawable, pGC, nInit, pptInit, pwidthInit, fSorted);
    GC_OP_EPILOGUE(pGC);
}

/******************************************************************************/
void
rdpFillSpans(DrawablePtr pDrawable, GCPtr pGC, int nInit,
             DDXPointPtr pptInit, int *pwidthInit, int fSorted)
{
<<<<<<< HEAD
    RegionRec clip_reg;
    int cd;
    int got_id;
    struct image_data id;
    WindowPtr pDstWnd;
    PixmapPtr pDstPixmap;
    rdpPixmapRec *pDstPriv;

    LLOGLN(10, ("rdpFillSpans: todo"));

    /* do original call */
    rdpFillSpansOrg(pDrawable, pGC, nInit, pptInit, pwidthInit, fSorted);

    got_id = 0;

    if (pDrawable->type == DRAWABLE_PIXMAP)
    {
        pDstPixmap = (PixmapPtr)pDrawable;
        pDstPriv = GETPIXPRIV(pDstPixmap);

        if (XRDP_IS_OS(pDstPriv))
        {
            rdpup_switch_os_surface(pDstPriv->rdpindex);
            rdpup_get_pixmap_image_rect(pDstPixmap, &id);
            got_id = 1;
        }
    }
    else
    {
        if (pDrawable->type == DRAWABLE_WINDOW)
        {
            pDstWnd = (WindowPtr)pDrawable;

            if (pDstWnd->viewable)
            {
                rdpup_get_screen_image_rect(&id);
                got_id = 1;
            }
        }
    }

    if (!got_id)
=======
  RegionRec clip_reg;
  int cd;
  int got_id;
  struct image_data id;
  WindowPtr pDstWnd;
  PixmapPtr pDstPixmap;
  rdpPixmapRec* pDstPriv;

  LLOGLN(0, ("rdpFillSpans: todo"));

  /* do original call */
  rdpFillSpansOrg(pDrawable, pGC, nInit, pptInit, pwidthInit, fSorted);

  got_id = 0;
  if (pDrawable->type == DRAWABLE_PIXMAP)
  {
    pDstPixmap = (PixmapPtr)pDrawable;
    pDstPriv = GETPIXPRIV(pDstPixmap);
    if (XRDP_IS_OS(pDstPriv))
>>>>>>> 6504737b
    {
        return;
    }

    RegionInit(&clip_reg, NullBox, 0);
    cd = rdp_get_clip(&clip_reg, pDrawable, pGC);

    if (cd == 1)
    {
    }
    else if (cd == 2)
    {
    }

    RegionUninit(&clip_reg);
    rdpup_switch_os_surface(-1);
}<|MERGE_RESOLUTION|>--- conflicted
+++ resolved
@@ -60,7 +60,6 @@
 rdpFillSpans(DrawablePtr pDrawable, GCPtr pGC, int nInit,
              DDXPointPtr pptInit, int *pwidthInit, int fSorted)
 {
-<<<<<<< HEAD
     RegionRec clip_reg;
     int cd;
     int got_id;
@@ -69,7 +68,7 @@
     PixmapPtr pDstPixmap;
     rdpPixmapRec *pDstPriv;
 
-    LLOGLN(10, ("rdpFillSpans: todo"));
+    LLOGLN(0, ("rdpFillSpans: todo"));
 
     /* do original call */
     rdpFillSpansOrg(pDrawable, pGC, nInit, pptInit, pwidthInit, fSorted);
@@ -83,61 +82,19 @@
 
         if (XRDP_IS_OS(pDstPriv))
         {
-            rdpup_switch_os_surface(pDstPriv->rdpindex);
-            rdpup_get_pixmap_image_rect(pDstPixmap, &id);
-            got_id = 1;
+            return;
         }
-    }
-    else
-    {
-        if (pDrawable->type == DRAWABLE_WINDOW)
+
+        RegionInit(&clip_reg, NullBox, 0);
+        cd = rdp_get_clip(&clip_reg, pDrawable, pGC);
+
+        if (cd == 1)
         {
-            pDstWnd = (WindowPtr)pDrawable;
+        }
+        else if (cd == 2)
+        {
+        }
 
-            if (pDstWnd->viewable)
-            {
-                rdpup_get_screen_image_rect(&id);
-                got_id = 1;
-            }
-        }
-    }
-
-    if (!got_id)
-=======
-  RegionRec clip_reg;
-  int cd;
-  int got_id;
-  struct image_data id;
-  WindowPtr pDstWnd;
-  PixmapPtr pDstPixmap;
-  rdpPixmapRec* pDstPriv;
-
-  LLOGLN(0, ("rdpFillSpans: todo"));
-
-  /* do original call */
-  rdpFillSpansOrg(pDrawable, pGC, nInit, pptInit, pwidthInit, fSorted);
-
-  got_id = 0;
-  if (pDrawable->type == DRAWABLE_PIXMAP)
-  {
-    pDstPixmap = (PixmapPtr)pDrawable;
-    pDstPriv = GETPIXPRIV(pDstPixmap);
-    if (XRDP_IS_OS(pDstPriv))
->>>>>>> 6504737b
-    {
-        return;
-    }
-
-    RegionInit(&clip_reg, NullBox, 0);
-    cd = rdp_get_clip(&clip_reg, pDrawable, pGC);
-
-    if (cd == 1)
-    {
-    }
-    else if (cd == 2)
-    {
-    }
-
-    RegionUninit(&clip_reg);
-    rdpup_switch_os_surface(-1);
-}+        RegionUninit(&clip_reg);
+        rdpup_switch_os_surface(-1);
+    }