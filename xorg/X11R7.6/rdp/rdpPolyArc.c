--- conflicted
+++ resolved
@@ -156,28 +156,25 @@
 
     if (!post_process)
     {
-<<<<<<< HEAD
-        g_free(rects);
-        return;
-=======
-      pDstWnd = (WindowPtr)pDrawable;
-      if (pDstWnd->viewable)
-      {
-        post_process = 1;
-        if (g_do_dirty_ons)
-        {
-          LLOGLN(0, ("rdpPolyArc: gettig dirty"));
-          g_screenPriv.is_dirty = 1;
-          pDirtyPriv = &g_screenPriv;
-          dirty_type = RDI_IMGLL;
-        }
-        else
-        {
-          rdpup_get_screen_image_rect(&id);
-          got_id = 1;
-        }
-      }
->>>>>>> 6504737b
+        pDstWnd = (WindowPtr)pDrawable;
+
+        if (pDstWnd->viewable)
+        {
+            post_process = 1;
+
+            if (g_do_dirty_ons)
+            {
+                LLOGLN(0, ("rdpPolyArc: gettig dirty"));
+                g_screenPriv.is_dirty = 1;
+                pDirtyPriv = &g_screenPriv;
+                dirty_type = RDI_IMGLL;
+            }
+            else
+            {
+                rdpup_get_screen_image_rect(&id);
+                got_id = 1;
+            }
+        }
     }
 
     RegionInit(&clip_reg, NullBox, 0);
