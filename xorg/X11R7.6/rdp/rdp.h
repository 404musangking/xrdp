--- conflicted
+++ resolved
@@ -368,11 +368,8 @@
 RegionAroundSegs(RegionPtr reg, xSegment* segs, int nseg);
 int
 get_crc(char* data, int data_bytes);
-<<<<<<< HEAD
-=======
 int
 get_mstime(void);
->>>>>>> 0a2b3a2f
 
 /* rdpdraw.c */
 Bool
