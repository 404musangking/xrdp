/*
Copyright 2005-2012 Jay Sorg

Permission to use, copy, modify, distribute, and sell this software and its
documentation for any purpose is hereby granted without fee, provided that
the above copyright notice appear in all copies and that both that
copyright notice and this permission notice appear in supporting
documentation.

The above copyright notice and this permission notice shall be included in
all copies or substantial portions of the Software.

THE SOFTWARE IS PROVIDED "AS IS", WITHOUT WARRANTY OF ANY KIND, EXPRESS OR
IMPLIED, INCLUDING BUT NOT LIMITED TO THE WARRANTIES OF MERCHANTABILITY,
FITNESS FOR A PARTICULAR PURPOSE AND NONINFRINGEMENT.  IN NO EVENT SHALL THE
OPEN GROUP BE LIABLE FOR ANY CLAIM, DAMAGES OR OTHER LIABILITY, WHETHER IN
AN ACTION OF CONTRACT, TORT OR OTHERWISE, ARISING FROM, OUT OF OR IN
CONNECTION WITH THE SOFTWARE OR THE USE OR OTHER DEALINGS IN THE SOFTWARE.

*/

#include "rdp.h"
#include "xrdp_rail.h"

#define LOG_LEVEL 1
#define LLOG(_level, _args) \
    do { if (_level < LOG_LEVEL) { ErrorF _args ; } } while (0)
#define LLOGLN(_level, _args) \
    do { if (_level < LOG_LEVEL) { ErrorF _args ; ErrorF("\n"); } } while (0)

int g_con_number = 0; /* increments for each connection */

static int g_listen_sck = 0;
static int g_sck = 0;
static int g_sck_closed = 0;
static int g_connected = 0;
static int g_dis_listen_sck = 0;
//static int g_dis_sck = 0;
//static int g_dis_sck_closed = 0;
//static int g_dis_connected = 0;

static int g_begin = 0;
static struct stream *g_out_s = 0;
static struct stream *g_in_s = 0;
static int g_button_mask = 0;
static int g_cursor_x = 0;
static int g_cursor_y = 0;
static OsTimerPtr g_timer = 0;
static int g_scheduled = 0;
static int g_count = 0;
static int g_rdpindex = -1;

extern DevPrivateKeyRec g_rdpWindowIndex; /* from rdpmain.c */
extern ScreenPtr g_pScreen; /* from rdpmain.c */
extern int g_Bpp; /* from rdpmain.c */
extern int g_Bpp_mask; /* from rdpmain.c */
extern rdpScreenInfoRec g_rdpScreen; /* from rdpmain.c */
extern int g_use_rail; /* from rdpmain.c */

/* true is to use unix domain socket */
extern int g_use_uds; /* in rdpmain.c */
extern char g_uds_data[]; /* in rdpmain.c */
extern int g_do_dirty_ons; /* in rdpmain.c */
extern rdpPixmapRec g_screenPriv; /* in rdpmain.c */

struct rdpup_os_bitmap
{
    int used;
    PixmapPtr pixmap;
    rdpPixmapPtr priv;
    int stamp;
};

static struct rdpup_os_bitmap *g_os_bitmaps = 0;
static int g_max_os_bitmaps = 0;
static int g_os_bitmap_stamp = 0;

static int g_pixmap_byte_total = 0;
static int g_pixmap_num_used = 0;

struct rdpup_top_window
{
  WindowPtr wnd;
  struct rdpup_top_window* next;
};

/*
0 GXclear,        0
1 GXnor,          DPon
2 GXandInverted,  DPna
3 GXcopyInverted, Pn
4 GXandReverse,   PDna
5 GXinvert,       Dn
6 GXxor,          DPx
7 GXnand,         DPan
8 GXand,          DPa
9 GXequiv,        DPxn
a GXnoop,         D
b GXorInverted,   DPno
c GXcopy,         P
d GXorReverse,   PDno
e GXor,          DPo
f GXset          1
*/

static int g_rdp_opcodes[16] =
{
    0x00, /* GXclear        0x0 0 */
    0x88, /* GXand          0x1 src AND dst */
    0x44, /* GXandReverse   0x2 src AND NOT dst */
    0xcc, /* GXcopy         0x3 src */
    0x22, /* GXandInverted  0x4 NOT src AND dst */
    0xaa, /* GXnoop         0x5 dst */
    0x66, /* GXxor          0x6 src XOR dst */
    0xee, /* GXor           0x7 src OR dst */
    0x11, /* GXnor          0x8 NOT src AND NOT dst */
    0x99, /* GXequiv        0x9 NOT src XOR dst */
    0x55, /* GXinvert       0xa NOT dst */
    0xdd, /* GXorReverse    0xb src OR NOT dst */
    0x33, /* GXcopyInverted 0xc NOT src */
    0xbb, /* GXorInverted   0xd NOT src OR dst */
    0x77, /* GXnand         0xe NOT src OR NOT dst */
    0xff  /* GXset          0xf 1 */
};

/*****************************************************************************/
static int
rdpup_disconnect(void)
{
    int index;

    RemoveEnabledDevice(g_sck);
    g_connected = 0;
    g_tcp_close(g_sck);
    g_sck = 0;
    g_sck_closed = 1;
    g_pixmap_byte_total = 0;
    g_pixmap_num_used = 0;

    if (g_max_os_bitmaps > 0)
    {
        for (index = 0; index < g_max_os_bitmaps; index++)
        {
            if (g_os_bitmaps[index].used)
            {
                if (g_os_bitmaps[index].priv != 0)
                {
                    g_os_bitmaps[index].priv->status = 0;
                }
            }
        }
    }

    g_max_os_bitmaps = 0;
    g_free(g_os_bitmaps);
    g_os_bitmaps = 0;
    g_use_rail = 0;
    return 0;
}

/*****************************************************************************/
int
rdpup_add_os_bitmap(PixmapPtr pixmap, rdpPixmapPtr priv)
{
    int index;
    int rv;
    int oldest;
    int oldest_index;

    if (!g_connected)
    {
        return -1;
    }

    if (g_os_bitmaps == 0)
    {
        return -1;
    }

    rv = -1;
    index = 0;

    while (index < g_max_os_bitmaps)
    {
        if (g_os_bitmaps[index].used == 0)
        {
            g_os_bitmaps[index].used = 1;
            g_os_bitmaps[index].pixmap = pixmap;
            g_os_bitmaps[index].priv = priv;
            g_os_bitmaps[index].stamp = g_os_bitmap_stamp;
            g_os_bitmap_stamp++;
            g_pixmap_num_used++;
            rv = index;
            break;
        }

        index++;
    }

    if (rv == -1)
    {
        /* find oldest */
        oldest = 0x7fffffff;
        oldest_index = 0;
        index = 0;

        while (index < g_max_os_bitmaps)
        {
            if (g_os_bitmaps[index].stamp < oldest)
            {
                oldest = g_os_bitmaps[index].stamp;
                oldest_index = index;
            }

            index++;
        }

        LLOGLN(10, ("rdpup_add_os_bitmap: evicting old, oldest_index %d", oldest_index));
        /* evict old */
        g_os_bitmaps[oldest_index].priv->status = 0;
        /* set new */
        g_os_bitmaps[oldest_index].pixmap = pixmap;
        g_os_bitmaps[oldest_index].priv = priv;
        g_os_bitmaps[oldest_index].stamp = g_os_bitmap_stamp;
        g_os_bitmap_stamp++;
        rv = oldest_index;
    }

    LLOGLN(10, ("rdpup_add_os_bitmap: new bitmap index %d", rv));
    LLOGLN(10, ("  g_pixmap_num_used %d", g_pixmap_num_used));
    return rv;
}

/*****************************************************************************/
int
rdpup_remove_os_bitmap(int rdpindex)
{
    LLOGLN(10, ("rdpup_remove_os_bitmap: index %d stamp %d",
                rdpindex, g_os_bitmaps[rdpindex].stamp));

    if (g_os_bitmaps == 0)
    {
        return 1;
    }

    if ((rdpindex < 0) && (rdpindex >= g_max_os_bitmaps))
    {
        return 1;
    }

    if (g_os_bitmaps[rdpindex].used)
    {
        g_os_bitmaps[rdpindex].used = 0;
        g_os_bitmaps[rdpindex].pixmap = 0;
        g_os_bitmaps[rdpindex].priv = 0;
        g_pixmap_num_used--;
    }

    LLOGLN(10, ("  g_pixmap_num_used %d", g_pixmap_num_used));
    return 0;
}

/*****************************************************************************/
/* returns error */
static int
rdpup_send(char *data, int len)
{
    int sent;

    LLOGLN(10, ("rdpup_send - sending %d bytes", len));

    if (g_sck_closed)
    {
        return 1;
    }

    while (len > 0)
    {
        sent = g_tcp_send(g_sck, data, len, 0);

        if (sent == -1)
        {
            if (g_tcp_last_error_would_block(g_sck))
            {
                g_sleep(1);
            }
            else
            {
                rdpup_disconnect();
                return 1;
            }
        }
        else if (sent == 0)
        {
            rdpup_disconnect();
            return 1;
        }
        else
        {
            data += sent;
            len -= sent;
        }
    }

    return 0;
}

/******************************************************************************/
static int
rdpup_send_msg(struct stream *s)
{
    int len;
    int rv;

    rv = 1;

    if (s != 0)
    {
        len = (int)(s->end - s->data);

        if (len > s->size)
        {
            rdpLog("overrun error len %d count %d\n", len, g_count);
        }

        s_pop_layer(s, iso_hdr);
        out_uint16_le(s, 3);
        out_uint16_le(s, g_count);
        out_uint32_le(s, len - 8);
        rv = rdpup_send(s->data, len);
    }

    if (rv != 0)
    {
        rdpLog("error in rdpup_send_msg\n");
    }

    return rv;
}

/******************************************************************************/
static int
rdpup_send_pending(void)
{
    if (g_connected && g_begin)
    {
        LLOGLN(10, ("end %d", g_count));
        out_uint16_le(g_out_s, 2);
        out_uint16_le(g_out_s, 4);
        g_count++;
        s_mark_end(g_out_s);
        rdpup_send_msg(g_out_s);
    }

    g_count = 0;
    g_begin = 0;
    return 0;
}

/******************************************************************************/
static CARD32
rdpDeferredUpdateCallback(OsTimerPtr timer, CARD32 now, pointer arg)
{
<<<<<<< HEAD
    rdpup_send_pending();
    g_scheduled = 0;
    return 0;
=======
  LLOGLN(10, ("rdpDeferredUpdateCallback"));
  if (g_do_dirty_ons)
  {
    rdpup_check_dirty_screen(&g_screenPriv);
  }
  else
  {
    rdpup_send_pending();
  }
  g_scheduled = 0;
  return 0;
>>>>>>> 6504737b
}

/******************************************************************************/
void
rdpScheduleDeferredUpdate(void)
{
    if (!g_scheduled)
    {
        g_scheduled = 1;
        g_timer = TimerSet(g_timer, 0, 40, rdpDeferredUpdateCallback, 0);
    }
}

/******************************************************************************/
/* returns error */
static int
rdpup_recv(char *data, int len)
{
    int rcvd;

    if (g_sck_closed)
    {
        return 1;
    }

    while (len > 0)
    {
        rcvd = g_tcp_recv(g_sck, data, len, 0);

        if (rcvd == -1)
        {
            if (g_tcp_last_error_would_block(g_sck))
            {
                g_sleep(1);
            }
            else
            {
                rdpup_disconnect();
                return 1;
            }
        }
        else if (rcvd == 0)
        {
            rdpup_disconnect();
            return 1;
        }
        else
        {
            data += rcvd;
            len -= rcvd;
        }
    }

    return 0;
}

/******************************************************************************/
static int
rdpup_recv_msg(struct stream *s)
{
    int len;
    int rv;

    rv = 1;

    if (s != 0)
    {
        init_stream(s, 4);
        rv = rdpup_recv(s->data, 4);

        if (rv == 0)
        {
            in_uint32_le(s, len);

            if (len > 3)
            {
                init_stream(s, len);
                rv = rdpup_recv(s->data, len - 4);
            }
        }
    }

    if (rv != 0)
    {
        rdpLog("error in rdpup_recv_msg\n");
    }

    return rv;
}

/******************************************************************************/
/*
    this from miScreenInit
    pScreen->mmWidth = (xsize * 254 + dpix * 5) / (dpix * 10);
    pScreen->mmHeight = (ysize * 254 + dpiy * 5) / (dpiy * 10);
*/
static int
process_screen_size_msg(int width, int height, int bpp)
{
    RRScreenSizePtr pSize;
    int mmwidth;
    int mmheight;
    Bool ok;

    LLOGLN(0, ("process_screen_size_msg: set width %d height %d bpp %d",
               width, height, bpp));
    g_rdpScreen.rdp_width = width;
    g_rdpScreen.rdp_height = height;
    g_rdpScreen.rdp_bpp = bpp;

    if (bpp < 15)
    {
        g_rdpScreen.rdp_Bpp = 1;
        g_rdpScreen.rdp_Bpp_mask = 0xff;
    }
    else if (bpp == 15)
    {
        g_rdpScreen.rdp_Bpp = 2;
        g_rdpScreen.rdp_Bpp_mask = 0x7fff;
    }
    else if (bpp == 16)
    {
        g_rdpScreen.rdp_Bpp = 2;
        g_rdpScreen.rdp_Bpp_mask = 0xffff;
    }
    else if (bpp > 16)
    {
        g_rdpScreen.rdp_Bpp = 4;
        g_rdpScreen.rdp_Bpp_mask = 0xffffff;
    }

    mmwidth = PixelToMM(width);
    mmheight = PixelToMM(height);

    pSize = RRRegisterSize(g_pScreen, width, height, mmwidth, mmheight);
    RRSetCurrentConfig(g_pScreen, RR_Rotate_0, 0, pSize);

    if ((g_rdpScreen.width != width) || (g_rdpScreen.height != height))
    {
        LLOGLN(0, ("  calling RRScreenSizeSet"));
        ok = RRScreenSizeSet(g_pScreen, width, height, mmwidth, mmheight);
        LLOGLN(0, ("  RRScreenSizeSet ok=[%d]", ok));
    }

    return 0;
}

/******************************************************************************/
static int
l_bound_by(int val, int low, int high)
{
    if (val > high)
    {
        val = high;
    }

    if (val < low)
    {
        val = low;
    }

    return val;
}

/******************************************************************************/
static int
rdpup_send_caps(void)
{
    struct stream *ls;
    int len;
    int rv;
    int cap_count;
    int cap_bytes;

    make_stream(ls);
    init_stream(ls, 8192);
    s_push_layer(ls, iso_hdr, 8);

    cap_count = 0;
    cap_bytes = 0;

#if 0
    out_uint16_le(ls, 0);
    out_uint16_le(ls, 4);
    cap_count++;
    cap_bytes += 4;

    out_uint16_le(ls, 1);
    out_uint16_le(ls, 4);
    cap_count++;
    cap_bytes += 4;
#endif

    s_mark_end(ls);
    len = (int)(ls->end - ls->data);
    s_pop_layer(ls, iso_hdr);
    out_uint16_le(ls, 2); /* caps */
    out_uint16_le(ls, cap_count); /* num caps */
    out_uint32_le(ls, cap_bytes); /* caps len after header */

    rv = rdpup_send(ls->data, len);

    if (rv != 0)
    {
        LLOGLN(0, ("rdpup_send_caps: rdpup_send failed"));
    }

    free_stream(ls);
    return rv;
}

/******************************************************************************/
static int
process_version_msg(int param1, int param2, int param3, int param4)
{
    LLOGLN(0, ("process_version_msg: version %d %d %d %d", param1, param2,
               param3, param4));

    if ((param1 > 0) || (param2 > 0) || (param3 > 0) || (param4 > 0))
    {
        rdpup_send_caps();
    }

    return 0;
}

/******************************************************************************/
static int
<<<<<<< HEAD
rdpup_process_msg(struct stream *s)
{
    int msg_type;
    int msg;
    int param1;
    int param2;
    int param3;
    int param4;
    int bytes;
    int i1;

    in_uint16_le(s, msg_type);

    if (msg_type == 103)
    {
        in_uint32_le(s, msg);
        in_uint32_le(s, param1);
        in_uint32_le(s, param2);
        in_uint32_le(s, param3);
        in_uint32_le(s, param4);
        LLOGLN(10, ("rdpup_process_msg - msg %d param1 %d param2 %d param3 %d "
                    "param4 %d", msg, param1, param2, param3, param4));

        switch (msg)
        {
            case 15: /* key down */
            case 16: /* key up */
                KbdAddEvent(msg == 15, param1, param2, param3, param4);
                break;
            case 17: /* from RDP_INPUT_SYNCHRONIZE */
                KbdSync(param1);
                break;
            case 100:
                /* without the minus 2, strange things happen when dragging
                   past the width or height */
                g_cursor_x = l_bound_by(param1, 0, g_rdpScreen.width - 2);
                g_cursor_y = l_bound_by(param2, 0, g_rdpScreen.height - 2);
                PtrAddEvent(g_button_mask, g_cursor_x, g_cursor_y);
                break;
            case 101:
                g_button_mask = g_button_mask & (~1);
                PtrAddEvent(g_button_mask, g_cursor_x, g_cursor_y);
                break;
            case 102:
                g_button_mask = g_button_mask | 1;
                PtrAddEvent(g_button_mask, g_cursor_x, g_cursor_y);
                break;
            case 103:
                g_button_mask = g_button_mask & (~4);
                PtrAddEvent(g_button_mask, g_cursor_x, g_cursor_y);
                break;
            case 104:
                g_button_mask = g_button_mask | 4;
                PtrAddEvent(g_button_mask, g_cursor_x, g_cursor_y);
                break;
            case 105:
                g_button_mask = g_button_mask & (~2);
                PtrAddEvent(g_button_mask, g_cursor_x, g_cursor_y);
                break;
            case 106:
                g_button_mask = g_button_mask | 2;
                PtrAddEvent(g_button_mask, g_cursor_x, g_cursor_y);
                break;
            case 107:
                g_button_mask = g_button_mask & (~8);
                PtrAddEvent(g_button_mask, g_cursor_x, g_cursor_y);
                break;
            case 108:
                g_button_mask = g_button_mask | 8;
                PtrAddEvent(g_button_mask, g_cursor_x, g_cursor_y);
                break;
            case 109:
                g_button_mask = g_button_mask & (~16);
                PtrAddEvent(g_button_mask, g_cursor_x, g_cursor_y);
                break;
            case 110:
                g_button_mask = g_button_mask | 16;
                PtrAddEvent(g_button_mask, g_cursor_x, g_cursor_y);
                break;
            case 200:
                rdpup_begin_update();
                rdpup_send_area(0, (param1 >> 16) & 0xffff, param1 & 0xffff,
                                (param2 >> 16) & 0xffff, param2 & 0xffff);
                rdpup_end_update();
                break;
            case 300:
                process_screen_size_msg(param1, param2, param3);
                break;
            case 301:
                process_version_msg(param1, param2, param3, param4);
                break;
        }
    }
    else if (msg_type == 104)
    {
        in_uint32_le(s, bytes);

        if (bytes > sizeof(g_rdpScreen.client_info))
        {
            bytes = sizeof(g_rdpScreen.client_info);
        }

        memcpy(&(g_rdpScreen.client_info), s->p - 4, bytes);
        g_rdpScreen.client_info.size = bytes;
        LLOGLN(0, ("rdpup_process_msg: got client info bytes %d", bytes));
        LLOGLN(0, ("  jpeg support %d", g_rdpScreen.client_info.jpeg));
        i1 = g_rdpScreen.client_info.offscreen_support_level;
        LLOGLN(0, ("  offscreen support %d", i1));
        i1 = g_rdpScreen.client_info.offscreen_cache_size;
        LLOGLN(0, ("  offscreen size %d", i1));
        i1 = g_rdpScreen.client_info.offscreen_cache_entries;
        LLOGLN(0, ("  offscreen entries %d", i1));

        if (g_rdpScreen.client_info.offscreen_support_level > 0)
        {
            if (g_rdpScreen.client_info.offscreen_cache_entries > 0)
            {
                g_max_os_bitmaps = g_rdpScreen.client_info.offscreen_cache_entries;
                g_free(g_os_bitmaps);
                g_os_bitmaps = (struct rdpup_os_bitmap *)
                               g_malloc(sizeof(struct rdpup_os_bitmap) * g_max_os_bitmaps, 1);
            }
        }

        if (g_rdpScreen.client_info.rail_support_level > 0)
        {
            g_use_rail = 1;
        }
    }
    else
    {
        rdpLog("unknown message type in rdpup_process_msg %d\n", msg_type);
    }

    return 0;
=======
rdpup_send_rail(void)
{
  WindowPtr wnd;
  rdpWindowRec* priv;

  wnd = g_pScreen->root;
  if (wnd != 0)
  {
    wnd = wnd->lastChild;
    while (wnd != 0)
    {
      if (wnd->realized)
      {
        priv = GETWINPRIV(wnd);
        priv->status = 1;
        rdpup_create_window(wnd, priv);
      }
      wnd = wnd->prevSib;
    }
  }
  return 0;
}

/******************************************************************************/
static int
rdpup_process_msg(struct stream* s)
{
  int msg_type;
  int msg;
  int param1;
  int param2;
  int param3;
  int param4;
  int bytes;
  int i1;

  in_uint16_le(s, msg_type);
  if (msg_type == 103)
  {
    in_uint32_le(s, msg);
    in_uint32_le(s, param1);
    in_uint32_le(s, param2);
    in_uint32_le(s, param3);
    in_uint32_le(s, param4);
    LLOGLN(10, ("rdpup_process_msg - msg %d param1 %d param2 %d param3 %d "
           "param4 %d", msg, param1, param2, param3, param4));
    switch (msg)
    {
      case 15: /* key down */
      case 16: /* key up */
        KbdAddEvent(msg == 15, param1, param2, param3, param4);
        break;
      case 17: /* from RDP_INPUT_SYNCHRONIZE */
        KbdSync(param1);
        break;
      case 100:
        /* without the minus 2, strange things happen when dragging
           past the width or height */
        g_cursor_x = l_bound_by(param1, 0, g_rdpScreen.width - 2);
        g_cursor_y = l_bound_by(param2, 0, g_rdpScreen.height - 2);
        PtrAddEvent(g_button_mask, g_cursor_x, g_cursor_y);
        break;
      case 101:
        g_button_mask = g_button_mask & (~1);
        PtrAddEvent(g_button_mask, g_cursor_x, g_cursor_y);
        break;
      case 102:
        g_button_mask = g_button_mask | 1;
        PtrAddEvent(g_button_mask, g_cursor_x, g_cursor_y);
        break;
      case 103:
        g_button_mask = g_button_mask & (~4);
        PtrAddEvent(g_button_mask, g_cursor_x, g_cursor_y);
        break;
      case 104:
        g_button_mask = g_button_mask | 4;
        PtrAddEvent(g_button_mask, g_cursor_x, g_cursor_y);
        break;
      case 105:
        g_button_mask = g_button_mask & (~2);
        PtrAddEvent(g_button_mask, g_cursor_x, g_cursor_y);
        break;
      case 106:
        g_button_mask = g_button_mask | 2;
        PtrAddEvent(g_button_mask, g_cursor_x, g_cursor_y);
        break;
      case 107:
        g_button_mask = g_button_mask & (~8);
        PtrAddEvent(g_button_mask, g_cursor_x, g_cursor_y);
        break;
      case 108:
        g_button_mask = g_button_mask | 8;
        PtrAddEvent(g_button_mask, g_cursor_x, g_cursor_y);
        break;
      case 109:
        g_button_mask = g_button_mask & (~16);
        PtrAddEvent(g_button_mask, g_cursor_x, g_cursor_y);
        break;
      case 110:
        g_button_mask = g_button_mask | 16;
        PtrAddEvent(g_button_mask, g_cursor_x, g_cursor_y);
        break;
      case 200:
        rdpup_begin_update();
        rdpup_send_area(0, (param1 >> 16) & 0xffff, param1 & 0xffff,
                        (param2 >> 16) & 0xffff, param2 & 0xffff);
        rdpup_end_update();
        break;
      case 300:
        process_screen_size_msg(param1, param2, param3);
        break;
      case 301:
        process_version_msg(param1, param2, param3, param4);
        break;
    }
  }
  else if (msg_type == 104)
  {
    in_uint32_le(s, bytes);
    if (bytes > sizeof(g_rdpScreen.client_info))
    {
      bytes = sizeof(g_rdpScreen.client_info);
    }
    memcpy(&(g_rdpScreen.client_info), s->p - 4, bytes);
    g_rdpScreen.client_info.size = bytes;
    LLOGLN(0, ("rdpup_process_msg: got client info bytes %d", bytes));
    LLOGLN(0, ("  jpeg support %d", g_rdpScreen.client_info.jpeg));
    i1 = g_rdpScreen.client_info.offscreen_support_level;
    LLOGLN(0, ("  offscreen support %d", i1));
    i1 = g_rdpScreen.client_info.offscreen_cache_size;
    LLOGLN(0, ("  offscreen size %d", i1));
    i1 = g_rdpScreen.client_info.offscreen_cache_entries;
    LLOGLN(0, ("  offscreen entries %d", i1));
    if (g_rdpScreen.client_info.offscreen_support_level > 0)
    {
      if (g_rdpScreen.client_info.offscreen_cache_entries > 0)
      {
        g_max_os_bitmaps = g_rdpScreen.client_info.offscreen_cache_entries;
        g_free(g_os_bitmaps);
        g_os_bitmaps = (struct rdpup_os_bitmap*)
               g_malloc(sizeof(struct rdpup_os_bitmap) * g_max_os_bitmaps, 1);
      }
    }
    if (g_rdpScreen.client_info.rail_support_level > 0)
    {
      g_use_rail = 1;
      rdpup_send_rail();
    }
  }
  else
  {
    rdpLog("unknown message type in rdpup_process_msg %d\n", msg_type);
  }
  return 0;
>>>>>>> 6504737b
}

/******************************************************************************/
void
rdpup_get_screen_image_rect(struct image_data *id)
{
    id->width = g_rdpScreen.width;
    id->height = g_rdpScreen.height;
    id->bpp = g_rdpScreen.rdp_bpp;
    id->Bpp = g_rdpScreen.rdp_Bpp;
    id->lineBytes = g_rdpScreen.paddedWidthInBytes;
    id->pixels = g_rdpScreen.pfbMemory;
}

/******************************************************************************/
void
rdpup_get_pixmap_image_rect(PixmapPtr pPixmap, struct image_data *id)
{
    id->width = pPixmap->drawable.width;
    id->height = pPixmap->drawable.height;
    id->bpp = g_rdpScreen.rdp_bpp;
    id->Bpp = g_rdpScreen.rdp_Bpp;
    id->lineBytes = pPixmap->devKind;
    id->pixels = (char *)(pPixmap->devPrivate.ptr);
}

/******************************************************************************/
int
rdpup_init(void)
{
    char text[256];
    int i;

    if (!g_directory_exist("/tmp/.xrdp"))
    {
        if (!g_create_dir("/tmp/.xrdp"))
        {
            LLOGLN(0, ("rdpup_init: g_create_dir failed"));
            return 0;
        }

        g_chmod_hex("/tmp/.xrdp", 0x1777);
    }

    i = atoi(display);

    if (i < 1)
    {
        return 0;
    }

    if (g_in_s == 0)
    {
        make_stream(g_in_s);
        init_stream(g_in_s, 8192);
    }

    if (g_out_s == 0)
    {
        make_stream(g_out_s);
        init_stream(g_out_s, 8192 * g_Bpp + 100);
    }

    if (g_use_uds)
    {
        g_sprintf(g_uds_data, "/tmp/.xrdp/xrdp_display_%s", display);

        if (g_listen_sck == 0)
        {
            g_listen_sck = g_tcp_local_socket_stream();

            if (g_tcp_local_bind(g_listen_sck, g_uds_data) != 0)
            {
                LLOGLN(0, ("rdpup_init: g_tcp_local_bind failed"));
                return 0;
            }

            g_tcp_listen(g_listen_sck);
            AddEnabledDevice(g_listen_sck);
        }
    }
    else
    {
        g_sprintf(text, "62%2.2d", i);

        if (g_listen_sck == 0)
        {
            g_listen_sck = g_tcp_socket();

            if (g_tcp_bind(g_listen_sck, text) != 0)
            {
                return 0;
            }

            g_tcp_listen(g_listen_sck);
            AddEnabledDevice(g_listen_sck);
        }
    }

    g_dis_listen_sck = g_tcp_local_socket_dgram();

    if (g_dis_listen_sck != 0)
    {
        g_sprintf(text, "/tmp/.xrdp/xrdp_disconnect_display_%s", display);

        if (g_tcp_local_bind(g_dis_listen_sck, text) == 0)
        {
            AddEnabledDevice(g_dis_listen_sck);
        }
        else
        {
            rdpLog("g_tcp_local_bind failed [%s]\n", text);
        }
    }

    return 1;
}

/******************************************************************************/
int
rdpup_check(void)
{
    int sel;
    int new_sck;
    char buf[8];

    sel = g_tcp_select(g_listen_sck, g_sck, g_dis_listen_sck);

    if (sel & 1)
    {
        new_sck = g_tcp_accept(g_listen_sck);

        if (new_sck == -1)
        {
        }
        else
        {
            if (g_sck != 0)
            {
                /* should maybe ask is user wants to allow here with timeout */
                rdpLog("replacing connection, already got a connection\n");
                rdpup_disconnect();
            }

            rdpLog("got a connection\n");
            g_sck = new_sck;
            g_tcp_set_non_blocking(g_sck);
            g_tcp_set_no_delay(g_sck);
            g_connected = 1;
            g_sck_closed = 0;
            g_begin = 0;
            g_con_number++;
            AddEnabledDevice(g_sck);
        }
    }

    if (sel & 2)
    {
        if (rdpup_recv_msg(g_in_s) == 0)
        {
            rdpup_process_msg(g_in_s);
        }
    }

    if (sel & 4)
    {
        if (g_tcp_recv(g_dis_listen_sck, buf, 4, 0) > 0)
        {
            if (g_sck != 0)
            {
                rdpLog("disconnecting session via user request\n");
                rdpup_disconnect();
            }
        }
    }

    return 0;
}

/******************************************************************************/
int
rdpup_begin_update(void)
{
<<<<<<< HEAD
    if (g_connected)
    {
        if (g_begin)
        {
            return 0;
        }

        init_stream(g_out_s, 0);
        s_push_layer(g_out_s, iso_hdr, 8);
        out_uint16_le(g_out_s, 1); /* begin update */
        out_uint16_le(g_out_s, 4); /* size */
        LLOGLN(10, ("begin %d", g_count));
        g_begin = 1;
        g_count = 1;
    }

    return 0;
=======
  LLOGLN(10, ("rdpup_begin_update"));
  if (g_connected)
  {
    if (g_begin)
    {
      return 0;
    }
    init_stream(g_out_s, 0);
    s_push_layer(g_out_s, iso_hdr, 8);
    out_uint16_le(g_out_s, 1); /* begin update */
    out_uint16_le(g_out_s, 4); /* size */
    LLOGLN(10, ("begin %d", g_count));
    g_begin = 1;
    g_count = 1;
  }
  return 0;
>>>>>>> 6504737b
}

/******************************************************************************/
int
rdpup_end_update(void)
{
<<<<<<< HEAD
    if (g_connected && g_begin)
    {
        rdpScheduleDeferredUpdate();
    }

    return 0;
=======
  LLOGLN(10, ("rdpup_end_update"));
  if (g_connected && g_begin)
  {
    if (g_do_dirty_ons)
    {
      rdpup_send_pending();
    }
    else
    {
      rdpScheduleDeferredUpdate();
    }
  }
  return 0;
>>>>>>> 6504737b
}

/******************************************************************************/
int
rdpup_pre_check(int in_size)
{
    if (!g_begin)
    {
        rdpup_begin_update();
    }

    if ((g_out_s->p - g_out_s->data) > (g_out_s->size - (in_size + 20)))
    {
        s_mark_end(g_out_s);
        rdpup_send_msg(g_out_s);
        g_count = 0;
        init_stream(g_out_s, 0);
        s_push_layer(g_out_s, iso_hdr, 8);
    }

    return 0;
}

/******************************************************************************/
int
rdpup_fill_rect(short x, short y, int cx, int cy)
{
    if (g_connected)
    {
        LLOGLN(10, ("  rdpup_fill_rect"));
        rdpup_pre_check(12);
        out_uint16_le(g_out_s, 3); /* fill rect */
        out_uint16_le(g_out_s, 12); /* size */
        g_count++;
        out_uint16_le(g_out_s, x);
        out_uint16_le(g_out_s, y);
        out_uint16_le(g_out_s, cx);
        out_uint16_le(g_out_s, cy);
    }

    return 0;
}

/******************************************************************************/
int
rdpup_screen_blt(short x, short y, int cx, int cy, short srcx, short srcy)
{
    if (g_connected)
    {
        LLOGLN(10, ("  rdpup_screen_blt"));
        rdpup_pre_check(16);
        out_uint16_le(g_out_s, 4); /* screen blt */
        out_uint16_le(g_out_s, 16); /* size */
        g_count++;
        out_uint16_le(g_out_s, x);
        out_uint16_le(g_out_s, y);
        out_uint16_le(g_out_s, cx);
        out_uint16_le(g_out_s, cy);
        out_uint16_le(g_out_s, srcx);
        out_uint16_le(g_out_s, srcy);
    }

    return 0;
}

/******************************************************************************/
int
rdpup_set_clip(short x, short y, int cx, int cy)
{
    if (g_connected)
    {
        LLOGLN(10, ("  rdpup_set_clip"));
        rdpup_pre_check(12);
        out_uint16_le(g_out_s, 10); /* set clip */
        out_uint16_le(g_out_s, 12); /* size */
        g_count++;
        out_uint16_le(g_out_s, x);
        out_uint16_le(g_out_s, y);
        out_uint16_le(g_out_s, cx);
        out_uint16_le(g_out_s, cy);
    }

    return 0;
}

/******************************************************************************/
int
rdpup_reset_clip(void)
{
    if (g_connected)
    {
        LLOGLN(10, ("  rdpup_reset_clip"));
        rdpup_pre_check(4);
        out_uint16_le(g_out_s, 11); /* reset clip */
        out_uint16_le(g_out_s, 4); /* size */
        g_count++;
    }

    return 0;
}

#define COLOR8(r, g, b) \
    ((((r) >> 5) << 0)  | (((g) >> 5) << 3) | (((b) >> 6) << 6))
#define COLOR15(r, g, b) \
    ((((r) >> 3) << 10) | (((g) >> 3) << 5) | (((b) >> 3) << 0))
#define COLOR16(r, g, b) \
    ((((r) >> 3) << 11) | (((g) >> 2) << 5) | (((b) >> 3) << 0))
#define COLOR24(r, g, b) \
    ((((r) >> 0) << 0)  | (((g) >> 0) << 8) | (((b) >> 0) << 16))
#define SPLITCOLOR32(r, g, b, c) \
    { \
        r = ((c) >> 16) & 0xff; \
        g = ((c) >> 8) & 0xff; \
        b = (c) & 0xff; \
    }

int
convert_pixel(int in_pixel)
{
    int red;
    int green;
    int blue;
    int rv;

    rv = 0;

    if (g_rdpScreen.depth == 24)
    {
        if (g_rdpScreen.rdp_bpp == 24)
        {
            rv = in_pixel;
            SPLITCOLOR32(red, green, blue, rv);
            rv = COLOR24(red, green, blue);
        }
        else if (g_rdpScreen.rdp_bpp == 16)
        {
            rv = in_pixel;
            SPLITCOLOR32(red, green, blue, rv);
            rv = COLOR16(red, green, blue);
        }
        else if (g_rdpScreen.rdp_bpp == 15)
        {
            rv = in_pixel;
            SPLITCOLOR32(red, green, blue, rv);
            rv = COLOR15(red, green, blue);
        }
        else if (g_rdpScreen.rdp_bpp == 8)
        {
            rv = in_pixel;
            SPLITCOLOR32(red, green, blue, rv);
            rv = COLOR8(red, green, blue);
        }
    }
    else if (g_rdpScreen.depth == g_rdpScreen.rdp_bpp)
    {
        return in_pixel;
    }

    return rv;
}

int
convert_pixels(void *src, void *dst, int num_pixels)
{
    unsigned int pixel;
    unsigned int red;
    unsigned int green;
    unsigned int blue;
    unsigned int *src32;
    unsigned int *dst32;
    unsigned short *dst16;
    unsigned char *dst8;
    int index;

    if (g_rdpScreen.depth == g_rdpScreen.rdp_bpp)
    {
        memcpy(dst, src, num_pixels * g_Bpp);
        return 0;
    }

    if (g_rdpScreen.depth == 24)
    {
        src32 = (unsigned int *)src;

        if (g_rdpScreen.rdp_bpp == 24)
        {
            dst32 = (unsigned int *)dst;

            for (index = 0; index < num_pixels; index++)
            {
                pixel = *src32;
                *dst32 = pixel;
                dst32++;
                src32++;
            }
        }
        else if (g_rdpScreen.rdp_bpp == 16)
        {
            dst16 = (unsigned short *)dst;

            for (index = 0; index < num_pixels; index++)
            {
                pixel = *src32;
                SPLITCOLOR32(red, green, blue, pixel);
                pixel = COLOR16(red, green, blue);
                *dst16 = pixel;
                dst16++;
                src32++;
            }
        }
        else if (g_rdpScreen.rdp_bpp == 15)
        {
            dst16 = (unsigned short *)dst;

            for (index = 0; index < num_pixels; index++)
            {
                pixel = *src32;
                SPLITCOLOR32(red, green, blue, pixel);
                pixel = COLOR15(red, green, blue);
                *dst16 = pixel;
                dst16++;
                src32++;
            }
        }
        else if (g_rdpScreen.rdp_bpp == 8)
        {
            dst8 = (unsigned char *)dst;

            for (index = 0; index < num_pixels; index++)
            {
                pixel = *src32;
                SPLITCOLOR32(red, green, blue, pixel);
                pixel = COLOR8(red, green, blue);
                *dst8 = pixel;
                dst8++;
                src32++;
            }
        }
    }

    return 0;
}

/******************************************************************************/
int
rdpup_set_fgcolor(int fgcolor)
{
    if (g_connected)
    {
        LLOGLN(10, ("  rdpup_set_fgcolor"));
        rdpup_pre_check(8);
        out_uint16_le(g_out_s, 12); /* set fgcolor */
        out_uint16_le(g_out_s, 8); /* size */
        g_count++;
        fgcolor = fgcolor & g_Bpp_mask;
        fgcolor = convert_pixel(fgcolor) & g_rdpScreen.rdp_Bpp_mask;
        out_uint32_le(g_out_s, fgcolor);
    }

    return 0;
}

/******************************************************************************/
int
rdpup_set_bgcolor(int bgcolor)
{
    if (g_connected)
    {
        LLOGLN(10, ("  rdpup_set_bgcolor"));
        rdpup_pre_check(8);
        out_uint16_le(g_out_s, 13); /* set bg color */
        out_uint16_le(g_out_s, 8); /* size */
        g_count++;
        bgcolor = bgcolor & g_Bpp_mask;
        bgcolor = convert_pixel(bgcolor) & g_rdpScreen.rdp_Bpp_mask;
        out_uint32_le(g_out_s, bgcolor);
    }

    return 0;
}

/******************************************************************************/
int
rdpup_set_opcode(int opcode)
{
    if (g_connected)
    {
        LLOGLN(10, ("  rdpup_set_opcode"));
        rdpup_pre_check(6);
        out_uint16_le(g_out_s, 14); /* set opcode */
        out_uint16_le(g_out_s, 6); /* size */
        g_count++;
        out_uint16_le(g_out_s, g_rdp_opcodes[opcode & 0xf]);
    }

    return 0;
}

/******************************************************************************/
int
rdpup_set_pen(int style, int width)
{
    if (g_connected)
    {
        LLOGLN(10, ("  rdpup_set_pen"));
        rdpup_pre_check(8);
        out_uint16_le(g_out_s, 17); /* set pen */
        out_uint16_le(g_out_s, 8); /* size */
        g_count++;
        out_uint16_le(g_out_s, style);
        out_uint16_le(g_out_s, width);
    }

    return 0;
}

/******************************************************************************/
int
rdpup_draw_line(short x1, short y1, short x2, short y2)
{
    if (g_connected)
    {
        LLOGLN(10, ("  rdpup_draw_line"));
        rdpup_pre_check(12);
        out_uint16_le(g_out_s, 18); /* draw line */
        out_uint16_le(g_out_s, 12); /* size */
        g_count++;
        out_uint16_le(g_out_s, x1);
        out_uint16_le(g_out_s, y1);
        out_uint16_le(g_out_s, x2);
        out_uint16_le(g_out_s, y2);
    }

    return 0;
}

/******************************************************************************/
int
rdpup_set_cursor(short x, short y, char *cur_data, char *cur_mask)
{
    int size;

    if (g_connected)
    {
        LLOGLN(10, ("  rdpup_set_cursor"));
        size = 8 + 32 * (32 * 3) + 32 * (32 / 8);
        rdpup_pre_check(size);
        out_uint16_le(g_out_s, 19); /* set cursor */
        out_uint16_le(g_out_s, size); /* size */
        g_count++;
        x = MAX(0, x);
        x = MIN(31, x);
        y = MAX(0, y);
        y = MIN(31, y);
        out_uint16_le(g_out_s, x);
        out_uint16_le(g_out_s, y);
        out_uint8a(g_out_s, cur_data, 32 * (32 * 3));
        out_uint8a(g_out_s, cur_mask, 32 * (32 / 8));
    }

    return 0;
}

/******************************************************************************/
int
rdpup_create_os_surface(int rdpindex, int width, int height)
{
    LLOGLN(10, ("rdpup_create_os_surface:"));

    if (g_connected)
    {
        LLOGLN(10, ("  rdpup_create_os_surface width %d height %d", width, height));
        rdpup_pre_check(12);
        out_uint16_le(g_out_s, 20);
        out_uint16_le(g_out_s, 12);
        g_count++;
        out_uint32_le(g_out_s, rdpindex);
        out_uint16_le(g_out_s, width);
        out_uint16_le(g_out_s, height);
    }

    return 0;
}

/******************************************************************************/
int
rdpup_switch_os_surface(int rdpindex)
{
    LLOGLN(10, ("rdpup_switch_os_surface:"));

    if (g_connected)
    {
        if (g_rdpindex == rdpindex)
        {
            return 0;
        }

        g_rdpindex = rdpindex;
        LLOGLN(10, ("rdpup_switch_os_surface: rdpindex %d", rdpindex));
        /* switch surface */
        rdpup_pre_check(8);
        out_uint16_le(g_out_s, 21);
        out_uint16_le(g_out_s, 8);
        out_uint32_le(g_out_s, rdpindex);
        g_count++;
    }

    return 0;
}

/******************************************************************************/
int
rdpup_delete_os_surface(int rdpindex)
{
    LLOGLN(10, ("rdpup_delete_os_surface: rdpindex %d", rdpindex));

    if (g_connected)
    {
        LLOGLN(10, ("rdpup_delete_os_surface: rdpindex %d", rdpindex));
        rdpup_pre_check(8);
        out_uint16_le(g_out_s, 22);
        out_uint16_le(g_out_s, 8);
        g_count++;
        out_uint32_le(g_out_s, rdpindex);
    }

    return 0;
}

/******************************************************************************/
static int
get_single_color(struct image_data *id, int x, int y, int w, int h)
{
    int rv;
    int i;
    int j;
    int p;
    unsigned char *i8;
    unsigned short *i16;
    unsigned int *i32;

    p = 0;
    rv = -1;

    if (g_Bpp == 1)
    {
        for (i = 0; i < h; i++)
        {
            i8 = (unsigned char *)(id->pixels +
                                   ((y + i) * id->lineBytes) + (x * g_Bpp));

            if (i == 0)
            {
                p = *i8;
            }

            for (j = 0; j < w; j++)
            {
                if (i8[j] != p)
                {
                    return -1;
                }
            }
        }

        rv = p;
    }
    else if (g_Bpp == 2)
    {
        for (i = 0; i < h; i++)
        {
            i16 = (unsigned short *)(id->pixels +
                                     ((y + i) * id->lineBytes) + (x * g_Bpp));

            if (i == 0)
            {
                p = *i16;
            }

            for (j = 0; j < w; j++)
            {
                if (i16[j] != p)
                {
                    return -1;
                }
            }
        }

        rv = p;
    }
    else if (g_Bpp == 4)
    {
        for (i = 0; i < h; i++)
        {
            i32 = (unsigned int *)(id->pixels +
                                   ((y + i) * id->lineBytes) + (x * g_Bpp));

            if (i == 0)
            {
                p = *i32;
            }

            for (j = 0; j < w; j++)
            {
                if (i32[j] != p)
                {
                    return -1;
                }
            }
        }

        rv = p;
    }

    return rv;
}

/******************************************************************************/
/* split the bitmap up into 64 x 64 pixel areas */
void
rdpup_send_area(struct image_data *id, int x, int y, int w, int h)
{
    char *s;
    int i;
    int single_color;
    int lx;
    int ly;
    int lh;
    int lw;
    int size;
    struct image_data lid;

    LLOGLN(10, ("rdpup_send_area: id %p x %d y %d w %d h %d", id, x, y, w, h));

    if (id == 0)
    {
        rdpup_get_screen_image_rect(&lid);
        id = &lid;
    }

    if (x >= id->width)
    {
        return;
    }

    if (y >= id->height)
    {
        return;
    }

    if (x < 0)
    {
        w += x;
        x = 0;
    }

    if (y < 0)
    {
        h += y;
        y = 0;
    }

    if (w <= 0)
    {
        return;
    }

    if (h <= 0)
    {
        return;
    }

    if (x + w > id->width)
    {
        w = id->width - x;
    }

    if (y + h > id->height)
    {
        h = id->height - y;
    }

    LLOGLN(10, ("%d", w * h));

    if (g_connected && g_begin)
    {
        LLOGLN(10, ("  rdpup_send_area"));
        ly = y;

        while (ly < y + h)
        {
            lx = x;

            while (lx < x + w)
            {
                lw = MIN(64, (x + w) - lx);
                lh = MIN(64, (y + h) - ly);
                single_color = get_single_color(id, lx, ly, lw, lh);

                if (single_color != -1)
                {
                    LLOGLN(10, ("%d sending single color", g_count));
                    rdpup_set_fgcolor(single_color);
                    rdpup_fill_rect(lx, ly, lw, lh);
                }
                else
                {
                    size = lw * lh * id->Bpp + 24;
                    rdpup_pre_check(size);
                    out_uint16_le(g_out_s, 5);
                    out_uint16_le(g_out_s, size);
                    g_count++;
                    out_uint16_le(g_out_s, lx);
                    out_uint16_le(g_out_s, ly);
                    out_uint16_le(g_out_s, lw);
                    out_uint16_le(g_out_s, lh);
                    out_uint32_le(g_out_s, lw * lh * id->Bpp);

                    for (i = 0; i < lh; i++)
                    {
                        s = (id->pixels +
                             ((ly + i) * id->lineBytes) + (lx * g_Bpp));
                        convert_pixels(s, g_out_s->p, lw);
                        g_out_s->p += lw * id->Bpp;
                    }

                    out_uint16_le(g_out_s, lw);
                    out_uint16_le(g_out_s, lh);
                    out_uint16_le(g_out_s, 0);
                    out_uint16_le(g_out_s, 0);
                }

                lx += 64;
            }

            ly += 64;
        }
    }
}

/******************************************************************************/
void
rdpup_paint_rect_os(int x, int y, int cx, int cy,
                    int rdpindex, int srcx, int srcy)
{
    if (g_connected)
    {
        rdpup_pre_check(20);
        out_uint16_le(g_out_s, 23);
        out_uint16_le(g_out_s, 20);
        g_count++;
        out_uint16_le(g_out_s, x);
        out_uint16_le(g_out_s, y);
        out_uint16_le(g_out_s, cx);
        out_uint16_le(g_out_s, cy);
        out_uint32_le(g_out_s, rdpindex);
        out_uint16_le(g_out_s, srcx);
        out_uint16_le(g_out_s, srcy);
    }
}

/******************************************************************************/
void
rdpup_set_hints(int hints, int mask)
{
    if (g_connected)
    {
        rdpup_pre_check(12);
        out_uint16_le(g_out_s, 24);
        out_uint16_le(g_out_s, 12);
        g_count++;
        out_uint32_le(g_out_s, hints);
        out_uint32_le(g_out_s, mask);
    }
}

/******************************************************************************/
void
rdpup_create_window(WindowPtr pWindow, rdpWindowRec *priv)
{
    int bytes;
    int index;
    int flags;
    int num_window_rects;
    int num_visibility_rects;
    int title_bytes;
    int style;
    int ext_style;
    int root_id;
    char title[256];

    LLOGLN(10, ("rdpup_create_window: id 0x%8.8x", pWindow->drawable.id));

    if (g_connected)
    {
<<<<<<< HEAD
        root_id = pWindow->drawable.pScreen->root->drawable.id;

        if (pWindow->overrideRedirect)
        {
            style = XR_STYLE_TOOLTIP;
            ext_style = XR_EXT_STYLE_TOOLTIP;
        }
        else
        {
            style = XR_STYLE_NORMAL;
            ext_style = XR_EXT_STYLE_NORMAL;
        }

        flags = WINDOW_ORDER_TYPE_WINDOW | WINDOW_ORDER_STATE_NEW;
        strcpy(title, "title");
        title_bytes = strlen(title);

        num_window_rects = 1;
        num_visibility_rects = 1;

        /* calculate bytes */
        bytes = (2 + 2) + (5 * 4) + (2 + title_bytes) + (12 * 4) +
                (2 + num_window_rects * 8) + (4 + 4) +
                (2 + num_visibility_rects * 8) + 4;

        rdpup_pre_check(bytes);
        out_uint16_le(g_out_s, 25);
        out_uint16_le(g_out_s, bytes);
        g_count++;
        out_uint32_le(g_out_s, pWindow->drawable.id); /* window_id */
        out_uint32_le(g_out_s, pWindow->parent->drawable.id); /* owner_window_id */
        flags |= WINDOW_ORDER_FIELD_OWNER;
        out_uint32_le(g_out_s, style); /* style */
        out_uint32_le(g_out_s, ext_style); /* extended_style */
        flags |= WINDOW_ORDER_FIELD_STYLE;
        out_uint32_le(g_out_s, 0); /* show_state */
        flags |= WINDOW_ORDER_FIELD_SHOW;
        out_uint16_le(g_out_s, title_bytes); /* title_info */
        out_uint8a(g_out_s, title, title_bytes);
        flags |= WINDOW_ORDER_FIELD_TITLE;
        out_uint32_le(g_out_s, 0); /* client_offset_x */
        out_uint32_le(g_out_s, 0); /* client_offset_y */
        flags |= WINDOW_ORDER_FIELD_CLIENT_AREA_OFFSET;
        out_uint32_le(g_out_s, pWindow->drawable.width); /* client_area_width */
        out_uint32_le(g_out_s, pWindow->drawable.height); /* client_area_height */
        flags |= WINDOW_ORDER_FIELD_CLIENT_AREA_SIZE;
        out_uint32_le(g_out_s, 0); /* rp_content */
        out_uint32_le(g_out_s, root_id); /* root_parent_handle */
        flags |= WINDOW_ORDER_FIELD_ROOT_PARENT;
        out_uint32_le(g_out_s, pWindow->drawable.x); /* window_offset_x */
        out_uint32_le(g_out_s, pWindow->drawable.y); /* window_offset_y */
        flags |= WINDOW_ORDER_FIELD_WND_OFFSET;
        out_uint32_le(g_out_s, 0); /* window_client_delta_x */
        out_uint32_le(g_out_s, 0); /* window_client_delta_y */
        flags |= WINDOW_ORDER_FIELD_WND_CLIENT_DELTA;
        out_uint32_le(g_out_s, pWindow->drawable.width); /* window_width */
        out_uint32_le(g_out_s, pWindow->drawable.height); /* window_height */
        flags |= WINDOW_ORDER_FIELD_WND_SIZE;
        out_uint16_le(g_out_s, num_window_rects); /* num_window_rects */

        for (index = 0; index < num_window_rects; index++)
        {
            out_uint16_le(g_out_s, 0); /* left */
            out_uint16_le(g_out_s, 0); /* top */
            out_uint16_le(g_out_s, pWindow->drawable.width); /* right */
            out_uint16_le(g_out_s, pWindow->drawable.height); /* bottom */
        }

        flags |= WINDOW_ORDER_FIELD_WND_RECTS;
        out_uint32_le(g_out_s, 0); /* visible_offset_x */
        out_uint32_le(g_out_s, 0); /* visible_offset_y */
        flags |= WINDOW_ORDER_FIELD_VIS_OFFSET;
        out_uint16_le(g_out_s, num_visibility_rects); /* num_visibility_rects */

        for (index = 0; index < num_visibility_rects; index++)
        {
            out_uint16_le(g_out_s, 0); /* left */
            out_uint16_le(g_out_s, 0); /* top */
            out_uint16_le(g_out_s, pWindow->drawable.width); /* right */
            out_uint16_le(g_out_s, pWindow->drawable.height); /* bottom */
        }

        flags |= WINDOW_ORDER_FIELD_VISIBILITY;

        out_uint32_le(g_out_s, flags); /* flags */
    }
=======
      style = XR_STYLE_NORMAL;
      ext_style = XR_EXT_STYLE_NORMAL;
    }

    flags = WINDOW_ORDER_TYPE_WINDOW | WINDOW_ORDER_STATE_NEW;
    strcpy(title, "title");
    title_bytes = strlen(title);

    num_window_rects = 1;
    num_visibility_rects = 1;

    /* calculate bytes */
    bytes = (2 + 2) + (5 * 4) + (2 + title_bytes) + (12 * 4) +
            (2 + num_window_rects * 8) + (4 + 4) +
            (2 + num_visibility_rects * 8) + 4;

    rdpup_pre_check(bytes);
    out_uint16_le(g_out_s, 25);
    out_uint16_le(g_out_s, bytes);
    g_count++;
    out_uint32_le(g_out_s, pWindow->drawable.id); /* window_id */
    out_uint32_le(g_out_s, pWindow->parent->drawable.id); /* owner_window_id */
    flags |= WINDOW_ORDER_FIELD_OWNER;
    out_uint32_le(g_out_s, style); /* style */
    out_uint32_le(g_out_s, ext_style); /* extended_style */
    flags |= WINDOW_ORDER_FIELD_STYLE;
    out_uint32_le(g_out_s, 0); /* show_state */
    flags |= WINDOW_ORDER_FIELD_SHOW;
    out_uint16_le(g_out_s, title_bytes); /* title_info */
    out_uint8a(g_out_s, title, title_bytes);
    flags |= WINDOW_ORDER_FIELD_TITLE;
    out_uint32_le(g_out_s, 0); /* client_offset_x */
    out_uint32_le(g_out_s, 0); /* client_offset_y */
    flags |= WINDOW_ORDER_FIELD_CLIENT_AREA_OFFSET;
    out_uint32_le(g_out_s, pWindow->drawable.width); /* client_area_width */
    out_uint32_le(g_out_s, pWindow->drawable.height); /* client_area_height */
    flags |= WINDOW_ORDER_FIELD_CLIENT_AREA_SIZE;
    out_uint32_le(g_out_s, 0); /* rp_content */
    out_uint32_le(g_out_s, root_id); /* root_parent_handle */
    flags |= WINDOW_ORDER_FIELD_ROOT_PARENT;
    out_uint32_le(g_out_s, pWindow->drawable.x); /* window_offset_x */
    out_uint32_le(g_out_s, pWindow->drawable.y); /* window_offset_y */
    flags |= WINDOW_ORDER_FIELD_WND_OFFSET;
    out_uint32_le(g_out_s, 0); /* window_client_delta_x */
    out_uint32_le(g_out_s, 0); /* window_client_delta_y */
    flags |= WINDOW_ORDER_FIELD_WND_CLIENT_DELTA;
    out_uint32_le(g_out_s, pWindow->drawable.width); /* window_width */
    out_uint32_le(g_out_s, pWindow->drawable.height); /* window_height */
    flags |= WINDOW_ORDER_FIELD_WND_SIZE;
    out_uint16_le(g_out_s, num_window_rects); /* num_window_rects */
    for (index = 0; index < num_window_rects; index++)
    {
      out_uint16_le(g_out_s, 0); /* left */
      out_uint16_le(g_out_s, 0); /* top */
      out_uint16_le(g_out_s, pWindow->drawable.width); /* right */
      out_uint16_le(g_out_s, pWindow->drawable.height); /* bottom */
    }
    flags |= WINDOW_ORDER_FIELD_WND_RECTS;
    out_uint32_le(g_out_s, pWindow->drawable.x); /* visible_offset_x */
    out_uint32_le(g_out_s, pWindow->drawable.y); /* visible_offset_y */
    flags |= WINDOW_ORDER_FIELD_VIS_OFFSET;
    out_uint16_le(g_out_s, num_visibility_rects); /* num_visibility_rects */
    for (index = 0; index < num_visibility_rects; index++)
    {
      out_uint16_le(g_out_s, 0); /* left */
      out_uint16_le(g_out_s, 0); /* top */
      out_uint16_le(g_out_s, pWindow->drawable.width); /* right */
      out_uint16_le(g_out_s, pWindow->drawable.height); /* bottom */
    }
    flags |= WINDOW_ORDER_FIELD_VISIBILITY;

    out_uint32_le(g_out_s, flags); /* flags */
  }
>>>>>>> 6504737b
}

/******************************************************************************/
void
rdpup_delete_window(WindowPtr pWindow, rdpWindowRec *priv)
{
    LLOGLN(10, ("rdpup_delete_window: id 0x%8.8x", pWindow->drawable.id));

    if (g_connected)
    {
        rdpup_pre_check(8);
        out_uint16_le(g_out_s, 26);
        out_uint16_le(g_out_s, 8);
        g_count++;
        out_uint32_le(g_out_s, pWindow->drawable.id); /* window_id */
    }
}

/******************************************************************************/
int
rdpup_check_dirty(PixmapPtr pDirtyPixmap, rdpPixmapRec *pDirtyPriv)
{
    int index;
    int clip_index;
    int count;
    int num_clips;
    BoxRec box;
    xSegment *seg;
    struct image_data id;
    struct rdp_draw_item *di;

    if (pDirtyPriv == 0)
    {
        return 0;
    }

    if (pDirtyPriv->is_dirty == 0)
    {
        return 0;
    }

    /* update use time / count */
    g_os_bitmaps[pDirtyPriv->rdpindex].stamp = g_os_bitmap_stamp;
    g_os_bitmap_stamp++;

    LLOGLN(10, ("-----------------got dirty"));
    rdpup_switch_os_surface(pDirtyPriv->rdpindex);
    rdpup_get_pixmap_image_rect(pDirtyPixmap, &id);
    rdpup_begin_update();
    draw_item_pack(pDirtyPriv);
    di = pDirtyPriv->draw_item_head;

    while (di != 0)
    {
        LLOGLN(10, ("rdpup_check_dirty: type %d", di->type));

        switch (di->type)
        {
            case RDI_FILL:
                rdpup_set_fgcolor(di->u.fill.fg_color);
                rdpup_set_opcode(di->u.fill.opcode);
                count = REGION_NUM_RECTS(di->reg);

                for (index = 0; index < count; index++)
                {
                    box = REGION_RECTS(di->reg)[index];
                    LLOGLN(10, ("  RDI_FILL %d %d %d %d", box.x1, box.y1,
                                box.x2, box.y2));
                    rdpup_fill_rect(box.x1, box.y1, box.x2 - box.x1, box.y2 - box.y1);
                }

                rdpup_set_opcode(GXcopy);
                break;
            case RDI_IMGLL:
                rdpup_set_hints(1, 1);
                rdpup_set_opcode(di->u.img.opcode);
                count = REGION_NUM_RECTS(di->reg);

                for (index = 0; index < count; index++)
                {
                    box = REGION_RECTS(di->reg)[index];
                    LLOGLN(10, ("  RDI_IMGLL %d %d %d %d", box.x1, box.y1,
                                box.x2, box.y2));
                    rdpup_send_area(&id, box.x1, box.y1, box.x2 - box.x1,
                                    box.y2 - box.y1);
                }

                rdpup_set_opcode(GXcopy);
                rdpup_set_hints(0, 1);
                break;
            case RDI_IMGLY:
                rdpup_set_opcode(di->u.img.opcode);
                count = REGION_NUM_RECTS(di->reg);

                for (index = 0; index < count; index++)
                {
                    box = REGION_RECTS(di->reg)[index];
                    LLOGLN(10, ("  RDI_IMGLY %d %d %d %d", box.x1, box.y1,
                                box.x2, box.y2));
                    rdpup_send_area(&id, box.x1, box.y1, box.x2 - box.x1,
                                    box.y2 - box.y1);
                }

                rdpup_set_opcode(GXcopy);
                break;
            case RDI_LINE:
                LLOGLN(10, ("  RDI_LINE"));
                num_clips = REGION_NUM_RECTS(di->reg);

                if (num_clips > 0)
                {
                    rdpup_set_fgcolor(di->u.line.fg_color);
                    rdpup_set_opcode(di->u.line.opcode);
                    rdpup_set_pen(0, di->u.line.width);

                    for (clip_index = num_clips - 1; clip_index >= 0; clip_index--)
                    {
                        box = REGION_RECTS(di->reg)[clip_index];
                        rdpup_set_clip(box.x1, box.y1, box.x2 - box.x1, box.y2 - box.y1);

                        for (index = 0; index < di->u.line.nseg; index++)
                        {
                            seg = di->u.line.segs + index;
                            LLOGLN(10, ("  RDI_LINE %d %d %d %d", seg->x1, seg->y1,
                                        seg->x2, seg->y2));
                            rdpup_draw_line(seg->x1, seg->y1, seg->x2, seg->y2);
                        }
                    }
                }

                rdpup_reset_clip();
                rdpup_set_opcode(GXcopy);
                break;
        }
<<<<<<< HEAD

        di = di->next;
    }

    draw_item_remove_all(pDirtyPriv);
    rdpup_end_update();
    pDirtyPriv->is_dirty = 0;
    rdpup_switch_os_surface(-1);
    return 0;
=======
        rdpup_reset_clip();
        rdpup_set_opcode(GXcopy);
        break;
      case RDI_SCRBLT:
        LLOGLN(10, ("  RDI_SCRBLT"));
        break;
    }
    di = di->next;
  }
  draw_item_remove_all(pDirtyPriv);
  rdpup_end_update();
  pDirtyPriv->is_dirty = 0;
  rdpup_switch_os_surface(-1);
  return 0;
}

/******************************************************************************/
int
rdpup_check_dirty_screen(rdpPixmapRec* pDirtyPriv)
{
  int index;
  int clip_index;
  int count;
  int num_clips;
  BoxRec box;
  xSegment* seg;
  struct image_data id;
  struct rdp_draw_item* di;

  if (pDirtyPriv == 0)
  {
    return 0;
  }
  if (pDirtyPriv->is_dirty == 0)
  {
    return 0;
  }

  LLOGLN(10, ("-----------------got dirty"));
  rdpup_get_screen_image_rect(&id);
  rdpup_begin_update();
  draw_item_pack(pDirtyPriv);
  di = pDirtyPriv->draw_item_head;
  while (di != 0)
  {
    LLOGLN(10, ("rdpup_check_dirty_screen: type %d", di->type));
    switch (di->type)
    {
      case RDI_FILL:
        rdpup_set_fgcolor(di->u.fill.fg_color);
        rdpup_set_opcode(di->u.fill.opcode);
        count = REGION_NUM_RECTS(di->reg);
        for (index = 0; index < count; index++)
        {
          box = REGION_RECTS(di->reg)[index];
          LLOGLN(10, ("  RDI_FILL %d %d %d %d", box.x1, box.y1,
                 box.x2, box.y2));
          rdpup_fill_rect(box.x1, box.y1, box.x2 - box.x1, box.y2 - box.y1);
        }
        rdpup_set_opcode(GXcopy);
        break;
      case RDI_IMGLL:
        rdpup_set_hints(1, 1);
        rdpup_set_opcode(di->u.img.opcode);
        count = REGION_NUM_RECTS(di->reg);
        for (index = 0; index < count; index++)
        {
          box = REGION_RECTS(di->reg)[index];
          LLOGLN(10, ("  RDI_IMGLL %d %d %d %d", box.x1, box.y1,
                 box.x2, box.y2));
          rdpup_send_area(&id, box.x1, box.y1, box.x2 - box.x1,
                          box.y2 - box.y1);
        }
        rdpup_set_opcode(GXcopy);
        rdpup_set_hints(0, 1);
        break;
      case RDI_IMGLY:
        rdpup_set_opcode(di->u.img.opcode);
        count = REGION_NUM_RECTS(di->reg);
        for (index = 0; index < count; index++)
        {
          box = REGION_RECTS(di->reg)[index];
          LLOGLN(10, ("  RDI_IMGLY %d %d %d %d", box.x1, box.y1,
                 box.x2, box.y2));
          rdpup_send_area(&id, box.x1, box.y1, box.x2 - box.x1,
                          box.y2 - box.y1);
        }
        rdpup_set_opcode(GXcopy);
        break;
      case RDI_LINE:
        LLOGLN(10, ("  RDI_LINE"));
        num_clips = REGION_NUM_RECTS(di->reg);
        if (num_clips > 0)
        {
          rdpup_set_fgcolor(di->u.line.fg_color);
          rdpup_set_opcode(di->u.line.opcode);
          rdpup_set_pen(0, di->u.line.width);
          for (clip_index = num_clips - 1; clip_index >= 0; clip_index--)
          {
            box = REGION_RECTS(di->reg)[clip_index];
            rdpup_set_clip(box.x1, box.y1, box.x2 - box.x1, box.y2 - box.y1);
            for (index = 0; index < di->u.line.nseg; index++)
            {
              seg = di->u.line.segs + index;
              LLOGLN(10, ("  RDI_LINE %d %d %d %d", seg->x1, seg->y1,
                     seg->x2, seg->y2));
              rdpup_draw_line(seg->x1, seg->y1, seg->x2, seg->y2);
            }
          }
        }
        rdpup_reset_clip();
        rdpup_set_opcode(GXcopy);
        break;
      case RDI_SCRBLT:
        LLOGLN(10, ("  RDI_SCRBLT"));
        break;
    }
    di = di->next;
  }
  draw_item_remove_all(pDirtyPriv);
  rdpup_end_update();
  pDirtyPriv->is_dirty = 0;
  return 0;
>>>>>>> 6504737b
}<|MERGE_RESOLUTION|>--- conflicted
+++ resolved
@@ -80,8 +80,8 @@
 
 struct rdpup_top_window
 {
-  WindowPtr wnd;
-  struct rdpup_top_window* next;
+    WindowPtr wnd;
+    struct rdpup_top_window *next;
 };
 
 /*
@@ -361,23 +361,19 @@
 static CARD32
 rdpDeferredUpdateCallback(OsTimerPtr timer, CARD32 now, pointer arg)
 {
-<<<<<<< HEAD
-    rdpup_send_pending();
+    LLOGLN(10, ("rdpDeferredUpdateCallback"));
+
+    if (g_do_dirty_ons)
+    {
+        rdpup_check_dirty_screen(&g_screenPriv);
+    }
+    else
+    {
+        rdpup_send_pending();
+    }
+
     g_scheduled = 0;
     return 0;
-=======
-  LLOGLN(10, ("rdpDeferredUpdateCallback"));
-  if (g_do_dirty_ons)
-  {
-    rdpup_check_dirty_screen(&g_screenPriv);
-  }
-  else
-  {
-    rdpup_send_pending();
-  }
-  g_scheduled = 0;
-  return 0;
->>>>>>> 6504737b
 }
 
 /******************************************************************************/
@@ -606,7 +602,35 @@
 
 /******************************************************************************/
 static int
-<<<<<<< HEAD
+rdpup_send_rail(void)
+{
+    WindowPtr wnd;
+    rdpWindowRec *priv;
+
+    wnd = g_pScreen->root;
+
+    if (wnd != 0)
+    {
+        wnd = wnd->lastChild;
+
+        while (wnd != 0)
+        {
+            if (wnd->realized)
+            {
+                priv = GETWINPRIV(wnd);
+                priv->status = 1;
+                rdpup_create_window(wnd, priv);
+            }
+
+            wnd = wnd->prevSib;
+        }
+    }
+
+    return 0;
+}
+
+/******************************************************************************/
+static int
 rdpup_process_msg(struct stream *s)
 {
     int msg_type;
@@ -734,6 +758,7 @@
         if (g_rdpScreen.client_info.rail_support_level > 0)
         {
             g_use_rail = 1;
+            rdpup_send_rail();
         }
     }
     else
@@ -742,162 +767,6 @@
     }
 
     return 0;
-=======
-rdpup_send_rail(void)
-{
-  WindowPtr wnd;
-  rdpWindowRec* priv;
-
-  wnd = g_pScreen->root;
-  if (wnd != 0)
-  {
-    wnd = wnd->lastChild;
-    while (wnd != 0)
-    {
-      if (wnd->realized)
-      {
-        priv = GETWINPRIV(wnd);
-        priv->status = 1;
-        rdpup_create_window(wnd, priv);
-      }
-      wnd = wnd->prevSib;
-    }
-  }
-  return 0;
-}
-
-/******************************************************************************/
-static int
-rdpup_process_msg(struct stream* s)
-{
-  int msg_type;
-  int msg;
-  int param1;
-  int param2;
-  int param3;
-  int param4;
-  int bytes;
-  int i1;
-
-  in_uint16_le(s, msg_type);
-  if (msg_type == 103)
-  {
-    in_uint32_le(s, msg);
-    in_uint32_le(s, param1);
-    in_uint32_le(s, param2);
-    in_uint32_le(s, param3);
-    in_uint32_le(s, param4);
-    LLOGLN(10, ("rdpup_process_msg - msg %d param1 %d param2 %d param3 %d "
-           "param4 %d", msg, param1, param2, param3, param4));
-    switch (msg)
-    {
-      case 15: /* key down */
-      case 16: /* key up */
-        KbdAddEvent(msg == 15, param1, param2, param3, param4);
-        break;
-      case 17: /* from RDP_INPUT_SYNCHRONIZE */
-        KbdSync(param1);
-        break;
-      case 100:
-        /* without the minus 2, strange things happen when dragging
-           past the width or height */
-        g_cursor_x = l_bound_by(param1, 0, g_rdpScreen.width - 2);
-        g_cursor_y = l_bound_by(param2, 0, g_rdpScreen.height - 2);
-        PtrAddEvent(g_button_mask, g_cursor_x, g_cursor_y);
-        break;
-      case 101:
-        g_button_mask = g_button_mask & (~1);
-        PtrAddEvent(g_button_mask, g_cursor_x, g_cursor_y);
-        break;
-      case 102:
-        g_button_mask = g_button_mask | 1;
-        PtrAddEvent(g_button_mask, g_cursor_x, g_cursor_y);
-        break;
-      case 103:
-        g_button_mask = g_button_mask & (~4);
-        PtrAddEvent(g_button_mask, g_cursor_x, g_cursor_y);
-        break;
-      case 104:
-        g_button_mask = g_button_mask | 4;
-        PtrAddEvent(g_button_mask, g_cursor_x, g_cursor_y);
-        break;
-      case 105:
-        g_button_mask = g_button_mask & (~2);
-        PtrAddEvent(g_button_mask, g_cursor_x, g_cursor_y);
-        break;
-      case 106:
-        g_button_mask = g_button_mask | 2;
-        PtrAddEvent(g_button_mask, g_cursor_x, g_cursor_y);
-        break;
-      case 107:
-        g_button_mask = g_button_mask & (~8);
-        PtrAddEvent(g_button_mask, g_cursor_x, g_cursor_y);
-        break;
-      case 108:
-        g_button_mask = g_button_mask | 8;
-        PtrAddEvent(g_button_mask, g_cursor_x, g_cursor_y);
-        break;
-      case 109:
-        g_button_mask = g_button_mask & (~16);
-        PtrAddEvent(g_button_mask, g_cursor_x, g_cursor_y);
-        break;
-      case 110:
-        g_button_mask = g_button_mask | 16;
-        PtrAddEvent(g_button_mask, g_cursor_x, g_cursor_y);
-        break;
-      case 200:
-        rdpup_begin_update();
-        rdpup_send_area(0, (param1 >> 16) & 0xffff, param1 & 0xffff,
-                        (param2 >> 16) & 0xffff, param2 & 0xffff);
-        rdpup_end_update();
-        break;
-      case 300:
-        process_screen_size_msg(param1, param2, param3);
-        break;
-      case 301:
-        process_version_msg(param1, param2, param3, param4);
-        break;
-    }
-  }
-  else if (msg_type == 104)
-  {
-    in_uint32_le(s, bytes);
-    if (bytes > sizeof(g_rdpScreen.client_info))
-    {
-      bytes = sizeof(g_rdpScreen.client_info);
-    }
-    memcpy(&(g_rdpScreen.client_info), s->p - 4, bytes);
-    g_rdpScreen.client_info.size = bytes;
-    LLOGLN(0, ("rdpup_process_msg: got client info bytes %d", bytes));
-    LLOGLN(0, ("  jpeg support %d", g_rdpScreen.client_info.jpeg));
-    i1 = g_rdpScreen.client_info.offscreen_support_level;
-    LLOGLN(0, ("  offscreen support %d", i1));
-    i1 = g_rdpScreen.client_info.offscreen_cache_size;
-    LLOGLN(0, ("  offscreen size %d", i1));
-    i1 = g_rdpScreen.client_info.offscreen_cache_entries;
-    LLOGLN(0, ("  offscreen entries %d", i1));
-    if (g_rdpScreen.client_info.offscreen_support_level > 0)
-    {
-      if (g_rdpScreen.client_info.offscreen_cache_entries > 0)
-      {
-        g_max_os_bitmaps = g_rdpScreen.client_info.offscreen_cache_entries;
-        g_free(g_os_bitmaps);
-        g_os_bitmaps = (struct rdpup_os_bitmap*)
-               g_malloc(sizeof(struct rdpup_os_bitmap) * g_max_os_bitmaps, 1);
-      }
-    }
-    if (g_rdpScreen.client_info.rail_support_level > 0)
-    {
-      g_use_rail = 1;
-      rdpup_send_rail();
-    }
-  }
-  else
-  {
-    rdpLog("unknown message type in rdpup_process_msg %d\n", msg_type);
-  }
-  return 0;
->>>>>>> 6504737b
 }
 
 /******************************************************************************/
@@ -1081,7 +950,8 @@
 int
 rdpup_begin_update(void)
 {
-<<<<<<< HEAD
+    LLOGLN(10, ("rdpup_begin_update"));
+
     if (g_connected)
     {
         if (g_begin)
@@ -1099,52 +969,27 @@
     }
 
     return 0;
-=======
-  LLOGLN(10, ("rdpup_begin_update"));
-  if (g_connected)
-  {
-    if (g_begin)
-    {
-      return 0;
-    }
-    init_stream(g_out_s, 0);
-    s_push_layer(g_out_s, iso_hdr, 8);
-    out_uint16_le(g_out_s, 1); /* begin update */
-    out_uint16_le(g_out_s, 4); /* size */
-    LLOGLN(10, ("begin %d", g_count));
-    g_begin = 1;
-    g_count = 1;
-  }
-  return 0;
->>>>>>> 6504737b
 }
 
 /******************************************************************************/
 int
 rdpup_end_update(void)
 {
-<<<<<<< HEAD
+    LLOGLN(10, ("rdpup_end_update"));
+
     if (g_connected && g_begin)
     {
-        rdpScheduleDeferredUpdate();
-    }
-
-    return 0;
-=======
-  LLOGLN(10, ("rdpup_end_update"));
-  if (g_connected && g_begin)
-  {
-    if (g_do_dirty_ons)
-    {
-      rdpup_send_pending();
-    }
-    else
-    {
-      rdpScheduleDeferredUpdate();
-    }
-  }
-  return 0;
->>>>>>> 6504737b
+        if (g_do_dirty_ons)
+        {
+            rdpup_send_pending();
+        }
+        else
+        {
+            rdpScheduleDeferredUpdate();
+        }
+    }
+
+    return 0;
 }
 
 /******************************************************************************/
@@ -1840,96 +1685,8 @@
 
     if (g_connected)
     {
-<<<<<<< HEAD
-        root_id = pWindow->drawable.pScreen->root->drawable.id;
-
-        if (pWindow->overrideRedirect)
-        {
-            style = XR_STYLE_TOOLTIP;
-            ext_style = XR_EXT_STYLE_TOOLTIP;
-        }
-        else
-        {
-            style = XR_STYLE_NORMAL;
-            ext_style = XR_EXT_STYLE_NORMAL;
-        }
-
-        flags = WINDOW_ORDER_TYPE_WINDOW | WINDOW_ORDER_STATE_NEW;
-        strcpy(title, "title");
-        title_bytes = strlen(title);
-
-        num_window_rects = 1;
-        num_visibility_rects = 1;
-
-        /* calculate bytes */
-        bytes = (2 + 2) + (5 * 4) + (2 + title_bytes) + (12 * 4) +
-                (2 + num_window_rects * 8) + (4 + 4) +
-                (2 + num_visibility_rects * 8) + 4;
-
-        rdpup_pre_check(bytes);
-        out_uint16_le(g_out_s, 25);
-        out_uint16_le(g_out_s, bytes);
-        g_count++;
-        out_uint32_le(g_out_s, pWindow->drawable.id); /* window_id */
-        out_uint32_le(g_out_s, pWindow->parent->drawable.id); /* owner_window_id */
-        flags |= WINDOW_ORDER_FIELD_OWNER;
-        out_uint32_le(g_out_s, style); /* style */
-        out_uint32_le(g_out_s, ext_style); /* extended_style */
-        flags |= WINDOW_ORDER_FIELD_STYLE;
-        out_uint32_le(g_out_s, 0); /* show_state */
-        flags |= WINDOW_ORDER_FIELD_SHOW;
-        out_uint16_le(g_out_s, title_bytes); /* title_info */
-        out_uint8a(g_out_s, title, title_bytes);
-        flags |= WINDOW_ORDER_FIELD_TITLE;
-        out_uint32_le(g_out_s, 0); /* client_offset_x */
-        out_uint32_le(g_out_s, 0); /* client_offset_y */
-        flags |= WINDOW_ORDER_FIELD_CLIENT_AREA_OFFSET;
-        out_uint32_le(g_out_s, pWindow->drawable.width); /* client_area_width */
-        out_uint32_le(g_out_s, pWindow->drawable.height); /* client_area_height */
-        flags |= WINDOW_ORDER_FIELD_CLIENT_AREA_SIZE;
-        out_uint32_le(g_out_s, 0); /* rp_content */
-        out_uint32_le(g_out_s, root_id); /* root_parent_handle */
-        flags |= WINDOW_ORDER_FIELD_ROOT_PARENT;
-        out_uint32_le(g_out_s, pWindow->drawable.x); /* window_offset_x */
-        out_uint32_le(g_out_s, pWindow->drawable.y); /* window_offset_y */
-        flags |= WINDOW_ORDER_FIELD_WND_OFFSET;
-        out_uint32_le(g_out_s, 0); /* window_client_delta_x */
-        out_uint32_le(g_out_s, 0); /* window_client_delta_y */
-        flags |= WINDOW_ORDER_FIELD_WND_CLIENT_DELTA;
-        out_uint32_le(g_out_s, pWindow->drawable.width); /* window_width */
-        out_uint32_le(g_out_s, pWindow->drawable.height); /* window_height */
-        flags |= WINDOW_ORDER_FIELD_WND_SIZE;
-        out_uint16_le(g_out_s, num_window_rects); /* num_window_rects */
-
-        for (index = 0; index < num_window_rects; index++)
-        {
-            out_uint16_le(g_out_s, 0); /* left */
-            out_uint16_le(g_out_s, 0); /* top */
-            out_uint16_le(g_out_s, pWindow->drawable.width); /* right */
-            out_uint16_le(g_out_s, pWindow->drawable.height); /* bottom */
-        }
-
-        flags |= WINDOW_ORDER_FIELD_WND_RECTS;
-        out_uint32_le(g_out_s, 0); /* visible_offset_x */
-        out_uint32_le(g_out_s, 0); /* visible_offset_y */
-        flags |= WINDOW_ORDER_FIELD_VIS_OFFSET;
-        out_uint16_le(g_out_s, num_visibility_rects); /* num_visibility_rects */
-
-        for (index = 0; index < num_visibility_rects; index++)
-        {
-            out_uint16_le(g_out_s, 0); /* left */
-            out_uint16_le(g_out_s, 0); /* top */
-            out_uint16_le(g_out_s, pWindow->drawable.width); /* right */
-            out_uint16_le(g_out_s, pWindow->drawable.height); /* bottom */
-        }
-
-        flags |= WINDOW_ORDER_FIELD_VISIBILITY;
-
-        out_uint32_le(g_out_s, flags); /* flags */
-    }
-=======
-      style = XR_STYLE_NORMAL;
-      ext_style = XR_EXT_STYLE_NORMAL;
+        style = XR_STYLE_NORMAL;
+        ext_style = XR_EXT_STYLE_NORMAL;
     }
 
     flags = WINDOW_ORDER_TYPE_WINDOW | WINDOW_ORDER_STATE_NEW;
@@ -1978,30 +1735,33 @@
     out_uint32_le(g_out_s, pWindow->drawable.height); /* window_height */
     flags |= WINDOW_ORDER_FIELD_WND_SIZE;
     out_uint16_le(g_out_s, num_window_rects); /* num_window_rects */
+
     for (index = 0; index < num_window_rects; index++)
     {
-      out_uint16_le(g_out_s, 0); /* left */
-      out_uint16_le(g_out_s, 0); /* top */
-      out_uint16_le(g_out_s, pWindow->drawable.width); /* right */
-      out_uint16_le(g_out_s, pWindow->drawable.height); /* bottom */
-    }
+        out_uint16_le(g_out_s, 0); /* left */
+        out_uint16_le(g_out_s, 0); /* top */
+        out_uint16_le(g_out_s, pWindow->drawable.width); /* right */
+        out_uint16_le(g_out_s, pWindow->drawable.height); /* bottom */
+    }
+
     flags |= WINDOW_ORDER_FIELD_WND_RECTS;
     out_uint32_le(g_out_s, pWindow->drawable.x); /* visible_offset_x */
     out_uint32_le(g_out_s, pWindow->drawable.y); /* visible_offset_y */
     flags |= WINDOW_ORDER_FIELD_VIS_OFFSET;
     out_uint16_le(g_out_s, num_visibility_rects); /* num_visibility_rects */
+
     for (index = 0; index < num_visibility_rects; index++)
     {
-      out_uint16_le(g_out_s, 0); /* left */
-      out_uint16_le(g_out_s, 0); /* top */
-      out_uint16_le(g_out_s, pWindow->drawable.width); /* right */
-      out_uint16_le(g_out_s, pWindow->drawable.height); /* bottom */
-    }
+        out_uint16_le(g_out_s, 0); /* left */
+        out_uint16_le(g_out_s, 0); /* top */
+        out_uint16_le(g_out_s, pWindow->drawable.width); /* right */
+        out_uint16_le(g_out_s, pWindow->drawable.height); /* bottom */
+    }
+
     flags |= WINDOW_ORDER_FIELD_VISIBILITY;
 
     out_uint32_le(g_out_s, flags); /* flags */
-  }
->>>>>>> 6504737b
+}
 }
 
 /******************************************************************************/
@@ -2136,7 +1896,138 @@
                 rdpup_set_opcode(GXcopy);
                 break;
         }
-<<<<<<< HEAD
+
+        rdpup_reset_clip();
+        rdpup_set_opcode(GXcopy);
+        break;
+    case RDI_SCRBLT:
+        LLOGLN(10, ("  RDI_SCRBLT"));
+        break;
+    }
+
+    di = di->next;
+}
+draw_item_remove_all(pDirtyPriv);
+rdpup_end_update();
+pDirtyPriv->is_dirty = 0;
+                       rdpup_switch_os_surface(-1);
+                       return 0;
+}
+
+                              /******************************************************************************/
+                              int
+                              rdpup_check_dirty_screen(rdpPixmapRec *pDirtyPriv)
+{
+    int index;
+    int clip_index;
+    int count;
+    int num_clips;
+    BoxRec box;
+    xSegment *seg;
+    struct image_data id;
+    struct rdp_draw_item *di;
+
+    if (pDirtyPriv == 0)
+    {
+        return 0;
+    }
+
+    if (pDirtyPriv->is_dirty == 0)
+    {
+        return 0;
+    }
+
+    LLOGLN(10, ("-----------------got dirty"));
+    rdpup_get_screen_image_rect(&id);
+    rdpup_begin_update();
+    draw_item_pack(pDirtyPriv);
+    di = pDirtyPriv->draw_item_head;
+
+    while (di != 0)
+    {
+        LLOGLN(10, ("rdpup_check_dirty_screen: type %d", di->type));
+
+        switch (di->type)
+        {
+            case RDI_FILL:
+                rdpup_set_fgcolor(di->u.fill.fg_color);
+                rdpup_set_opcode(di->u.fill.opcode);
+                count = REGION_NUM_RECTS(di->reg);
+
+                for (index = 0; index < count; index++)
+                {
+                    box = REGION_RECTS(di->reg)[index];
+                    LLOGLN(10, ("  RDI_FILL %d %d %d %d", box.x1, box.y1,
+                                box.x2, box.y2));
+                    rdpup_fill_rect(box.x1, box.y1, box.x2 - box.x1, box.y2 - box.y1);
+                }
+
+                rdpup_set_opcode(GXcopy);
+                break;
+            case RDI_IMGLL:
+                rdpup_set_hints(1, 1);
+                rdpup_set_opcode(di->u.img.opcode);
+                count = REGION_NUM_RECTS(di->reg);
+
+                for (index = 0; index < count; index++)
+                {
+                    box = REGION_RECTS(di->reg)[index];
+                    LLOGLN(10, ("  RDI_IMGLL %d %d %d %d", box.x1, box.y1,
+                                box.x2, box.y2));
+                    rdpup_send_area(&id, box.x1, box.y1, box.x2 - box.x1,
+                                    box.y2 - box.y1);
+                }
+
+                rdpup_set_opcode(GXcopy);
+                rdpup_set_hints(0, 1);
+                break;
+            case RDI_IMGLY:
+                rdpup_set_opcode(di->u.img.opcode);
+                count = REGION_NUM_RECTS(di->reg);
+
+                for (index = 0; index < count; index++)
+                {
+                    box = REGION_RECTS(di->reg)[index];
+                    LLOGLN(10, ("  RDI_IMGLY %d %d %d %d", box.x1, box.y1,
+                                box.x2, box.y2));
+                    rdpup_send_area(&id, box.x1, box.y1, box.x2 - box.x1,
+                                    box.y2 - box.y1);
+                }
+
+                rdpup_set_opcode(GXcopy);
+                break;
+            case RDI_LINE:
+                LLOGLN(10, ("  RDI_LINE"));
+                num_clips = REGION_NUM_RECTS(di->reg);
+
+                if (num_clips > 0)
+                {
+                    rdpup_set_fgcolor(di->u.line.fg_color);
+                    rdpup_set_opcode(di->u.line.opcode);
+                    rdpup_set_pen(0, di->u.line.width);
+
+                    for (clip_index = num_clips - 1; clip_index >= 0; clip_index--)
+                    {
+                        box = REGION_RECTS(di->reg)[clip_index];
+                        rdpup_set_clip(box.x1, box.y1, box.x2 - box.x1, box.y2 - box.y1);
+
+                        for (index = 0; index < di->u.line.nseg; index++)
+                        {
+                            seg = di->u.line.segs + index;
+                            LLOGLN(10, ("  RDI_LINE %d %d %d %d", seg->x1, seg->y1,
+                                        seg->x2, seg->y2));
+                            rdpup_draw_line(seg->x1, seg->y1, seg->x2, seg->y2);
+                        }
+                    }
+                }
+
+                rdpup_reset_clip();
+                rdpup_set_opcode(GXcopy);
+                break;
+            case RDI_SCRBLT:
+                LLOGLN(10, ("  RDI_SCRBLT"));
+                break;
+        }
 
         di = di->next;
     }
@@ -2144,131 +2035,5 @@
     draw_item_remove_all(pDirtyPriv);
     rdpup_end_update();
     pDirtyPriv->is_dirty = 0;
-    rdpup_switch_os_surface(-1);
-    return 0;
-=======
-        rdpup_reset_clip();
-        rdpup_set_opcode(GXcopy);
-        break;
-      case RDI_SCRBLT:
-        LLOGLN(10, ("  RDI_SCRBLT"));
-        break;
-    }
-    di = di->next;
-  }
-  draw_item_remove_all(pDirtyPriv);
-  rdpup_end_update();
-  pDirtyPriv->is_dirty = 0;
-  rdpup_switch_os_surface(-1);
-  return 0;
-}
-
-/******************************************************************************/
-int
-rdpup_check_dirty_screen(rdpPixmapRec* pDirtyPriv)
-{
-  int index;
-  int clip_index;
-  int count;
-  int num_clips;
-  BoxRec box;
-  xSegment* seg;
-  struct image_data id;
-  struct rdp_draw_item* di;
-
-  if (pDirtyPriv == 0)
-  {
-    return 0;
-  }
-  if (pDirtyPriv->is_dirty == 0)
-  {
-    return 0;
-  }
-
-  LLOGLN(10, ("-----------------got dirty"));
-  rdpup_get_screen_image_rect(&id);
-  rdpup_begin_update();
-  draw_item_pack(pDirtyPriv);
-  di = pDirtyPriv->draw_item_head;
-  while (di != 0)
-  {
-    LLOGLN(10, ("rdpup_check_dirty_screen: type %d", di->type));
-    switch (di->type)
-    {
-      case RDI_FILL:
-        rdpup_set_fgcolor(di->u.fill.fg_color);
-        rdpup_set_opcode(di->u.fill.opcode);
-        count = REGION_NUM_RECTS(di->reg);
-        for (index = 0; index < count; index++)
-        {
-          box = REGION_RECTS(di->reg)[index];
-          LLOGLN(10, ("  RDI_FILL %d %d %d %d", box.x1, box.y1,
-                 box.x2, box.y2));
-          rdpup_fill_rect(box.x1, box.y1, box.x2 - box.x1, box.y2 - box.y1);
-        }
-        rdpup_set_opcode(GXcopy);
-        break;
-      case RDI_IMGLL:
-        rdpup_set_hints(1, 1);
-        rdpup_set_opcode(di->u.img.opcode);
-        count = REGION_NUM_RECTS(di->reg);
-        for (index = 0; index < count; index++)
-        {
-          box = REGION_RECTS(di->reg)[index];
-          LLOGLN(10, ("  RDI_IMGLL %d %d %d %d", box.x1, box.y1,
-                 box.x2, box.y2));
-          rdpup_send_area(&id, box.x1, box.y1, box.x2 - box.x1,
-                          box.y2 - box.y1);
-        }
-        rdpup_set_opcode(GXcopy);
-        rdpup_set_hints(0, 1);
-        break;
-      case RDI_IMGLY:
-        rdpup_set_opcode(di->u.img.opcode);
-        count = REGION_NUM_RECTS(di->reg);
-        for (index = 0; index < count; index++)
-        {
-          box = REGION_RECTS(di->reg)[index];
-          LLOGLN(10, ("  RDI_IMGLY %d %d %d %d", box.x1, box.y1,
-                 box.x2, box.y2));
-          rdpup_send_area(&id, box.x1, box.y1, box.x2 - box.x1,
-                          box.y2 - box.y1);
-        }
-        rdpup_set_opcode(GXcopy);
-        break;
-      case RDI_LINE:
-        LLOGLN(10, ("  RDI_LINE"));
-        num_clips = REGION_NUM_RECTS(di->reg);
-        if (num_clips > 0)
-        {
-          rdpup_set_fgcolor(di->u.line.fg_color);
-          rdpup_set_opcode(di->u.line.opcode);
-          rdpup_set_pen(0, di->u.line.width);
-          for (clip_index = num_clips - 1; clip_index >= 0; clip_index--)
-          {
-            box = REGION_RECTS(di->reg)[clip_index];
-            rdpup_set_clip(box.x1, box.y1, box.x2 - box.x1, box.y2 - box.y1);
-            for (index = 0; index < di->u.line.nseg; index++)
-            {
-              seg = di->u.line.segs + index;
-              LLOGLN(10, ("  RDI_LINE %d %d %d %d", seg->x1, seg->y1,
-                     seg->x2, seg->y2));
-              rdpup_draw_line(seg->x1, seg->y1, seg->x2, seg->y2);
-            }
-          }
-        }
-        rdpup_reset_clip();
-        rdpup_set_opcode(GXcopy);
-        break;
-      case RDI_SCRBLT:
-        LLOGLN(10, ("  RDI_SCRBLT"));
-        break;
-    }
-    di = di->next;
-  }
-  draw_item_remove_all(pDirtyPriv);
-  rdpup_end_update();
-  pDirtyPriv->is_dirty = 0;
-  return 0;
->>>>>>> 6504737b
+    return 0;
 }