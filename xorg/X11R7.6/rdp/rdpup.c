/*
Copyright 2005-2013 Jay Sorg

Permission to use, copy, modify, distribute, and sell this software and its
documentation for any purpose is hereby granted without fee, provided that
the above copyright notice appear in all copies and that both that
copyright notice and this permission notice appear in supporting
documentation.

The above copyright notice and this permission notice shall be included in
all copies or substantial portions of the Software.

THE SOFTWARE IS PROVIDED "AS IS", WITHOUT WARRANTY OF ANY KIND, EXPRESS OR
IMPLIED, INCLUDING BUT NOT LIMITED TO THE WARRANTIES OF MERCHANTABILITY,
FITNESS FOR A PARTICULAR PURPOSE AND NONINFRINGEMENT.  IN NO EVENT SHALL THE
OPEN GROUP BE LIABLE FOR ANY CLAIM, DAMAGES OR OTHER LIABILITY, WHETHER IN
AN ACTION OF CONTRACT, TORT OR OTHERWISE, ARISING FROM, OUT OF OR IN
CONNECTION WITH THE SOFTWARE OR THE USE OR OTHER DEALINGS IN THE SOFTWARE.

*/

#include "rdp.h"
#include "xrdp_rail.h"
#include "rdpglyph.h"

#include <signal.h>
#include <sys/ipc.h>
#include <sys/shm.h>
#include <sys/types.h>

#define LOG_LEVEL 1
#define LLOG(_level, _args) \
    do { if (_level < LOG_LEVEL) { ErrorF _args ; } } while (0)
#define LLOGLN(_level, _args) \
    do { if (_level < LOG_LEVEL) { ErrorF _args ; ErrorF("\n"); } } while (0)

static int g_use_shmem = 1; /* turns on or off */
static int g_shmemid = 0;
static char *g_shmemptr = 0;
static int g_shmem_lineBytes = 0;
static RegionPtr g_shm_reg = 0;

static int g_rect_id_ack = 0;
static int g_rect_id = 0;

static int g_listen_sck = 0;
static int g_sck = 0;
static int g_sck_closed = 0;
static int g_connected = 0;
static int g_dis_listen_sck = 0;
//static int g_dis_sck = 0;
//static int g_dis_sck_closed = 0;
//static int g_dis_connected = 0;

static int g_begin = 0;
static struct stream *g_out_s = 0;
static struct stream *g_in_s = 0;
static int g_button_mask = 0;
static int g_cursor_x = 0;
static int g_cursor_y = 0;
static OsTimerPtr g_timer = 0;
static int g_scheduled = 0;
static int g_count = 0;
static int g_rdpindex = -1;

extern DevPrivateKeyRec g_rdpWindowIndex; /* from rdpmain.c */
extern ScreenPtr g_pScreen; /* from rdpmain.c */
extern int g_Bpp; /* from rdpmain.c */
extern int g_Bpp_mask; /* from rdpmain.c */
extern rdpScreenInfoRec g_rdpScreen; /* from rdpmain.c */
extern int g_do_glyph_cache; /* from rdpmain.c */
extern int g_can_do_pix_to_pix; /* from rdpmain.c */
extern int g_use_rail; /* from rdpmain.c */
extern int g_do_composite; /* from rdpmain.c */

/* true is to use unix domain socket */
extern int g_use_uds; /* in rdpmain.c */
extern char g_uds_data[]; /* in rdpmain.c */
extern int g_do_dirty_ons; /* in rdpmain.c */
extern rdpPixmapRec g_screenPriv; /* in rdpmain.c */
extern int g_con_number; /* in rdpmain.c */

struct rdpup_os_bitmap
{
    int used;
    PixmapPtr pixmap;
    rdpPixmapPtr priv;
    int stamp;
};

#define USE_MAX_OS_BYTES 1
#define MAX_OS_BYTES (16 * 1024 * 1024)
static struct rdpup_os_bitmap *g_os_bitmaps = 0;
static int g_max_os_bitmaps = 0;
static int g_os_bitmap_stamp = 0;
static int g_os_bitmap_alloc_size = 0;

static int g_pixmap_byte_total = 0;
static int g_pixmap_num_used = 0;

struct rdpup_top_window
{
    WindowPtr wnd;
    struct rdpup_top_window *next;
};

/*
0 GXclear,        0
1 GXnor,          DPon
2 GXandInverted,  DPna
3 GXcopyInverted, Pn
4 GXandReverse,   PDna
5 GXinvert,       Dn
6 GXxor,          DPx
7 GXnand,         DPan
8 GXand,          DPa
9 GXequiv,        DPxn
a GXnoop,         D
b GXorInverted,   DPno
c GXcopy,         P
d GXorReverse,   PDno
e GXor,          DPo
f GXset          1
*/

static int g_rdp_opcodes[16] =
{
    0x00, /* GXclear        0x0 0 */
    0x88, /* GXand          0x1 src AND dst */
    0x44, /* GXandReverse   0x2 src AND NOT dst */
    0xcc, /* GXcopy         0x3 src */
    0x22, /* GXandInverted  0x4 NOT src AND dst */
    0xaa, /* GXnoop         0x5 dst */
    0x66, /* GXxor          0x6 src XOR dst */
    0xee, /* GXor           0x7 src OR dst */
    0x11, /* GXnor          0x8 NOT src AND NOT dst */
    0x99, /* GXequiv        0x9 NOT src XOR dst */
    0x55, /* GXinvert       0xa NOT dst */
    0xdd, /* GXorReverse    0xb src OR NOT dst */
    0x33, /* GXcopyInverted 0xc NOT src */
    0xbb, /* GXorInverted   0xd NOT src OR dst */
    0x77, /* GXnand         0xe NOT src OR NOT dst */
    0xff  /* GXset          0xf 1 */
};

static int g_do_kill_disconnected = 0; /* turn on or off */
static OsTimerPtr g_dis_timer = 0;
static int g_disconnect_scheduled = 0;
static CARD32 g_disconnect_timeout_s = 60; /* 60 seconds */
static CARD32 g_disconnect_time_ms = 0; /* time of disconnect in milliseconds */

static int g_do_multimon = 0; /* multimon - turn on or off */

/******************************************************************************/
static CARD32
rdpDeferredDisconnectCallback(OsTimerPtr timer, CARD32 now, pointer arg)
{
    CARD32 lnow_ms;

    LLOGLN(10, ("rdpDeferredDisconnectCallback"));
    if (g_connected)
    {
        /* this should not happen */
        LLOGLN(0, ("rdpDeferredDisconnectCallback: connected"));
        if (g_dis_timer != 0)
        {
            LLOGLN(0, ("rdpDeferredDisconnectCallback: canceling g_dis_timer"));
            TimerCancel(g_dis_timer);
            TimerFree(g_dis_timer);
            g_dis_timer = 0;
        }
        g_disconnect_scheduled = 0;
        return 0;
    }
    else
    {
        LLOGLN(10, ("rdpDeferredDisconnectCallback: not connected"));
    }
    lnow_ms = GetTimeInMillis();
    if (lnow_ms - g_disconnect_time_ms > g_disconnect_timeout_s * 1000)
    {
        LLOGLN(0, ("rdpDeferredDisconnectCallback: exit X11rdp"));
        kill(getpid(), SIGTERM);
        return 0;
    }
    g_dis_timer = TimerSet(g_dis_timer, 0, 1000 * 10,
                           rdpDeferredDisconnectCallback, 0);
    return 0;
}

/*****************************************************************************/
static int
rdpup_disconnect(void)
{
    int index;

    LLOGLN(0, ("rdpup_disconnect:"));
    if (g_do_kill_disconnected)
    {
        if (!g_disconnect_scheduled)
        {
            LLOGLN(0, ("rdpup_disconnect: starting g_dis_timer"));
            g_dis_timer = TimerSet(g_dis_timer, 0, 1000 * 10,
                                   rdpDeferredDisconnectCallback, 0);
            g_disconnect_scheduled = 1;
        }
        g_disconnect_time_ms = GetTimeInMillis();
    }

    RemoveEnabledDevice(g_sck);
    g_connected = 0;
    g_tcp_close(g_sck);
    g_sck = 0;
    g_sck_closed = 1;
    g_pixmap_byte_total = 0;
    g_pixmap_num_used = 0;
    g_rdpindex = -1;

    if (g_max_os_bitmaps > 0)
    {
        for (index = 0; index < g_max_os_bitmaps; index++)
        {
            if (g_os_bitmaps[index].used)
            {
                if (g_os_bitmaps[index].priv != 0)
                {
                    g_os_bitmaps[index].priv->status = 0;
                }
            }
        }
    }
    g_os_bitmap_alloc_size = 0;

    g_max_os_bitmaps = 0;
    g_free(g_os_bitmaps);
    g_os_bitmaps = 0;
    g_use_rail = 0;
    g_do_glyph_cache = 0;
    g_do_composite = 0;
    return 0;
}

/*****************************************************************************/
/* returns -1 on error */
int
rdpup_add_os_bitmap(PixmapPtr pixmap, rdpPixmapPtr priv)
{
    int index;
    int rv;
    int oldest;
    int oldest_index;
    int this_bytes;

    LLOGLN(10, ("rdpup_add_os_bitmap:"));
    if (!g_connected)
    {
        LLOGLN(10, ("rdpup_add_os_bitmap: test error 1"));
        return -1;
    }

    if (g_os_bitmaps == 0)
    {
        LLOGLN(10, ("rdpup_add_os_bitmap: test error 2"));
<<<<<<< HEAD
        return -1;
    }

    this_bytes = pixmap->devKind * pixmap->drawable.height;
    if (this_bytes > MAX_OS_BYTES)
    {
        LLOGLN(10, ("rdpup_add_os_bitmap: error, too big this_bytes %d "
               "width %d height %d", this_bytes,
               pixmap->drawable.height, pixmap->drawable.height));
        return -1;
    }

=======
        return -1;
    }

    this_bytes = pixmap->devKind * pixmap->drawable.height;
    if (this_bytes > MAX_OS_BYTES)
    {
        LLOGLN(10, ("rdpup_add_os_bitmap: error, too big this_bytes %d "
               "width %d height %d", this_bytes,
               pixmap->drawable.height, pixmap->drawable.height));
        return -1;
    }

>>>>>>> 0a2b3a2f
    oldest = 0x7fffffff;
    oldest_index = -1;
    rv = -1;
    index = 0;

    while (index < g_max_os_bitmaps)
    {
        if (g_os_bitmaps[index].used == 0)
        {
            g_os_bitmaps[index].used = 1;
            g_os_bitmaps[index].pixmap = pixmap;
            g_os_bitmaps[index].priv = priv;
            g_os_bitmaps[index].stamp = g_os_bitmap_stamp;
            g_os_bitmap_stamp++;
            g_pixmap_num_used++;
            rv = index;
            break;
        }
        else
        {
            if (g_os_bitmaps[index].stamp < oldest)
            {
                oldest = g_os_bitmaps[index].stamp;
                oldest_index = index;
            }
        }
        index++;
    }

    if (rv == -1)
    {
        if (oldest_index == -1)
        {
            LLOGLN(0, ("rdpup_add_os_bitmap: error"));
        }
        else
        {
            LLOGLN(10, ("rdpup_add_os_bitmap: too many pixmaps removing "
                   "oldest_index %d", oldest_index));
            rdpup_remove_os_bitmap(oldest_index);
            rdpup_delete_os_surface(oldest_index);
            g_os_bitmaps[oldest_index].used = 1;
            g_os_bitmaps[oldest_index].pixmap = pixmap;
            g_os_bitmaps[oldest_index].priv = priv;
            g_os_bitmaps[oldest_index].stamp = g_os_bitmap_stamp;
            g_os_bitmap_stamp++;
            g_pixmap_num_used++;
            rv = oldest_index;
        }
    }

    if (rv < 0)
    {
        LLOGLN(10, ("rdpup_add_os_bitmap: test error 3"));
        return rv;
    }

    g_os_bitmap_alloc_size += this_bytes;
    LLOGLN(10, ("rdpup_add_os_bitmap: this_bytes %d g_os_bitmap_alloc_size %d",
           this_bytes, g_os_bitmap_alloc_size));
#if USE_MAX_OS_BYTES
    while (g_os_bitmap_alloc_size > MAX_OS_BYTES)
    {
        LLOGLN(10, ("rdpup_add_os_bitmap: must delete g_pixmap_num_used %d",
               g_pixmap_num_used));
        /* find oldest */
        oldest = 0x7fffffff;
        oldest_index = -1;
        index = 0;
        while (index < g_max_os_bitmaps)
        {
            if (g_os_bitmaps[index].used && (g_os_bitmaps[index].stamp < oldest))
            {
                oldest = g_os_bitmaps[index].stamp;
                oldest_index = index;
            }
            index++;
        }
        if (oldest_index == -1)
        {
            LLOGLN(0, ("rdpup_add_os_bitmap: error 1"));
            break;
        }
        if (oldest_index == rv)
        {
            LLOGLN(0, ("rdpup_add_os_bitmap: error 2"));
            break;
        }
        rdpup_remove_os_bitmap(oldest_index);
        rdpup_delete_os_surface(oldest_index);
    }
#endif
    LLOGLN(10, ("rdpup_add_os_bitmap: new bitmap index %d", rv));
    LLOGLN(10, ("rdpup_add_os_bitmap: g_pixmap_num_used %d "
           "g_os_bitmap_stamp 0x%8.8x", g_pixmap_num_used, g_os_bitmap_stamp));
    return rv;
}

/*****************************************************************************/
int
rdpup_remove_os_bitmap(int rdpindex)
{
    PixmapPtr pixmap;
    rdpPixmapPtr priv;
    int this_bytes;

    LLOGLN(10, ("rdpup_remove_os_bitmap: index %d stamp %d",
           rdpindex, g_os_bitmaps[rdpindex].stamp));

    if (g_os_bitmaps == 0)
    {
        LLOGLN(10, ("rdpup_remove_os_bitmap: test error 1"));
        return 1;
    }

    if ((rdpindex < 0) && (rdpindex >= g_max_os_bitmaps))
    {
        LLOGLN(10, ("rdpup_remove_os_bitmap: test error 2"));
        return 1;
    }

    if (g_os_bitmaps[rdpindex].used)
    {
        pixmap = g_os_bitmaps[rdpindex].pixmap;
        priv = g_os_bitmaps[rdpindex].priv;
        draw_item_remove_all(priv);
        this_bytes = pixmap->devKind * pixmap->drawable.height;
        g_os_bitmap_alloc_size -= this_bytes;
        LLOGLN(10, ("rdpup_remove_os_bitmap: this_bytes %d "
               "g_os_bitmap_alloc_size %d", this_bytes,
               g_os_bitmap_alloc_size));
        g_os_bitmaps[rdpindex].used = 0;
        g_os_bitmaps[rdpindex].pixmap = 0;
        g_os_bitmaps[rdpindex].priv = 0;
        g_pixmap_num_used--;
        priv->status = 0;
        priv->con_number = 0;
        priv->use_count = 0;
    }
    else
    {
        LLOGLN(0, ("rdpup_remove_os_bitmap: error"));
<<<<<<< HEAD
    }

    LLOGLN(10, ("rdpup_remove_os_bitmap: g_pixmap_num_used %d",
           g_pixmap_num_used));
    return 0;
}

/*****************************************************************************/
int
rdpup_update_os_use(int rdpindex)
{
    LLOGLN(10, ("rdpup_update_use: index %d stamp %d",
           rdpindex, g_os_bitmaps[rdpindex].stamp));

    if (g_os_bitmaps == 0)
    {
        return 1;
    }

    if ((rdpindex < 0) && (rdpindex >= g_max_os_bitmaps))
    {
        return 1;
    }

    if (g_os_bitmaps[rdpindex].used)
    {
        g_os_bitmaps[rdpindex].stamp = g_os_bitmap_stamp;
        g_os_bitmap_stamp++;
    }
    else
    {
        LLOGLN(0, ("rdpup_update_use: error rdpindex %d", rdpindex));
    }

=======
    }

    LLOGLN(10, ("rdpup_remove_os_bitmap: g_pixmap_num_used %d",
           g_pixmap_num_used));
>>>>>>> 0a2b3a2f
    return 0;
}


/*****************************************************************************/
int
rdpup_update_os_use(int rdpindex)
{
    LLOGLN(10, ("rdpup_update_use: index %d stamp %d",
           rdpindex, g_os_bitmaps[rdpindex].stamp));

    if (g_os_bitmaps == 0)
    {
        return 1;
    }

    if ((rdpindex < 0) && (rdpindex >= g_max_os_bitmaps))
    {
        return 1;
    }

    if (g_os_bitmaps[rdpindex].used)
    {
        g_os_bitmaps[rdpindex].stamp = g_os_bitmap_stamp;
        g_os_bitmap_stamp++;
    }
    else
    {
        LLOGLN(0, ("rdpup_update_use: error rdpindex %d", rdpindex));
    }

    return 0;
}


/*****************************************************************************/
/* returns error */
static int
rdpup_send(char *data, int len)
{
    int sent;

    LLOGLN(10, ("rdpup_send - sending %d bytes", len));

    if (g_sck_closed)
    {
        return 1;
    }

    while (len > 0)
    {
        sent = g_tcp_send(g_sck, data, len, 0);

        if (sent == -1)
        {
            if (g_tcp_last_error_would_block(g_sck))
            {
                g_sleep(1);
            }
            else
            {
                LLOGLN(0, ("rdpup_send: g_tcp_send failed(returned -1)"));
                rdpup_disconnect();
                return 1;
            }
        }
        else if (sent == 0)
        {
            LLOGLN(0, ("rdpup_send: g_tcp_send failed(returned zero)"));
            rdpup_disconnect();
            return 1;
        }
        else
        {
            data += sent;
            len -= sent;
        }
    }

    return 0;
}

/******************************************************************************/
static int
rdpup_send_msg(struct stream *s)
{
    int len;
    int rv;

    rv = 1;

    if (s != 0)
    {
        len = (int)(s->end - s->data);

        if (len > s->size)
        {
            rdpLog("overrun error len %d count %d\n", len, g_count);
        }

        s_pop_layer(s, iso_hdr);
        out_uint16_le(s, 3);
        out_uint16_le(s, g_count);
        out_uint32_le(s, len - 8);
        rv = rdpup_send(s->data, len);
    }

    if (rv != 0)
    {
        rdpLog("error in rdpup_send_msg\n");
    }

    return rv;
}

/******************************************************************************/
static int
rdpup_send_pending(void)
{
    int rv;
<<<<<<< HEAD
    
=======

>>>>>>> 0a2b3a2f
    rv = 0;
    if (g_connected && g_begin)
    {
        LLOGLN(10, ("end %d", g_count));
        out_uint16_le(g_out_s, 2);
        out_uint16_le(g_out_s, 4);
        g_count++;
        s_mark_end(g_out_s);
        if (rdpup_send_msg(g_out_s) != 0)
        {
            LLOGLN(0, ("rdpup_send_pending: rdpup_send_msg failed"));
            rv = 1;
        }
    }

    g_count = 0;
    g_begin = 0;
    return rv;
}

/******************************************************************************/
static CARD32
rdpDeferredUpdateCallback(OsTimerPtr timer, CARD32 now, pointer arg)
{
    LLOGLN(10, ("rdpDeferredUpdateCallback"));

    if (g_do_dirty_ons)
    {
        if (g_rect_id == g_rect_id_ack)
        {
            rdpup_check_dirty_screen(&g_screenPriv);
        }
        else
        {
            LLOGLN(0, ("rdpDeferredUpdateCallback: skipping"));
        }
    }
    else
    {
        rdpup_send_pending();
    }

    g_scheduled = 0;
    return 0;
}

/******************************************************************************/
void
rdpScheduleDeferredUpdate(void)
{
    if (!g_scheduled)
    {
        g_scheduled = 1;
        g_timer = TimerSet(g_timer, 0, 40, rdpDeferredUpdateCallback, 0);
    }
}

/******************************************************************************/
/* returns error */
static int
rdpup_recv(char *data, int len)
{
    int rcvd;

    if (g_sck_closed)
    {
        return 1;
    }

    while (len > 0)
    {
        rcvd = g_tcp_recv(g_sck, data, len, 0);

        if (rcvd == -1)
        {
            if (g_tcp_last_error_would_block(g_sck))
            {
                g_sleep(1);
            }
            else
            {
                LLOGLN(0, ("rdpup_recv: g_tcp_recv failed(returned -1)"));
                rdpup_disconnect();
                return 1;
            }
        }
        else if (rcvd == 0)
        {
            LLOGLN(0, ("rdpup_recv: g_tcp_recv failed(returned 0)"));
            rdpup_disconnect();
            return 1;
        }
        else
        {
            data += rcvd;
            len -= rcvd;
        }
    }

    return 0;
}

/******************************************************************************/
static int
rdpup_recv_msg(struct stream *s)
{
    int len;
    int rv;

    rv = 1;

    if (s != 0)
    {
        init_stream(s, 4);
        rv = rdpup_recv(s->data, 4);

        if (rv == 0)
        {
            in_uint32_le(s, len);

            if (len > 3)
            {
                init_stream(s, len);
                rv = rdpup_recv(s->data, len - 4);
            }
        }
    }

    if (rv != 0)
    {
        rdpLog("error in rdpup_recv_msg\n");
    }

    return rv;
}

/*****************************************************************************/
/* wait 'millis' milliseconds for the socket to be able to receive */
/* returns boolean */
static int
sck_can_recv(int sck, int millis)
{
    fd_set rfds;
    struct timeval time;
    int rv;

    time.tv_sec = millis / 1000;
    time.tv_usec = (millis * 1000) % 1000000;
    FD_ZERO(&rfds);

    if (sck > 0)
    {
        FD_SET(((unsigned int)sck), &rfds);
        rv = select(sck + 1, &rfds, 0, 0, &time);

        if (rv > 0)
        {
            return 1;
        }
    }

    return 0;
}

/******************************************************************************/
/*
    this from miScreenInit
    pScreen->mmWidth = (xsize * 254 + dpix * 5) / (dpix * 10);
    pScreen->mmHeight = (ysize * 254 + dpiy * 5) / (dpiy * 10);
*/
static int
process_screen_size_msg(int width, int height, int bpp)
{
    RRScreenSizePtr pSize;
    int mmwidth;
    int mmheight;
    int bytes;
    Bool ok;

    LLOGLN(0, ("process_screen_size_msg: set width %d height %d bpp %d",
               width, height, bpp));
    g_rdpScreen.rdp_width = width;
    g_rdpScreen.rdp_height = height;
    g_rdpScreen.rdp_bpp = bpp;

    if (bpp < 15)
    {
        g_rdpScreen.rdp_Bpp = 1;
        g_rdpScreen.rdp_Bpp_mask = 0xff;
    }
    else if (bpp == 15)
    {
        g_rdpScreen.rdp_Bpp = 2;
        g_rdpScreen.rdp_Bpp_mask = 0x7fff;
    }
    else if (bpp == 16)
    {
        g_rdpScreen.rdp_Bpp = 2;
        g_rdpScreen.rdp_Bpp_mask = 0xffff;
    }
    else if (bpp > 16)
    {
        g_rdpScreen.rdp_Bpp = 4;
        g_rdpScreen.rdp_Bpp_mask = 0xffffff;
    }

    if (g_use_shmem)
    {
        if (g_shmemptr != 0)
        {
            shmdt(g_shmemptr);
        }
        bytes = g_rdpScreen.rdp_width * g_rdpScreen.rdp_height *
                g_rdpScreen.rdp_Bpp;
        g_shmemid = shmget(IPC_PRIVATE, bytes, IPC_CREAT | 0777);
        g_shmemptr = shmat(g_shmemid, 0, 0);
        shmctl(g_shmemid, IPC_RMID, NULL);
        LLOGLN(0, ("process_screen_size_msg: g_shmemid %d g_shmemptr %p",
               g_shmemid, g_shmemptr));
        g_shmem_lineBytes = g_rdpScreen.rdp_Bpp * g_rdpScreen.rdp_width;

        if (g_shm_reg != 0)
        {
            RegionDestroy(g_shm_reg);
        }
        g_shm_reg = RegionCreate(NullBox, 0);
    }

    mmwidth = PixelToMM(width);
    mmheight = PixelToMM(height);

    pSize = RRRegisterSize(g_pScreen, width, height, mmwidth, mmheight);
    RRSetCurrentConfig(g_pScreen, RR_Rotate_0, 0, pSize);

    if ((g_rdpScreen.width != width) || (g_rdpScreen.height != height))
    {
        LLOGLN(0, ("  calling RRScreenSizeSet"));
        ok = RRScreenSizeSet(g_pScreen, width, height, mmwidth, mmheight);
        LLOGLN(0, ("  RRScreenSizeSet ok=[%d]", ok));
    }

    return 0;
}

/******************************************************************************/
static int
l_bound_by(int val, int low, int high)
{
    if (val > high)
    {
        val = high;
    }

    if (val < low)
    {
        val = low;
    }

    return val;
}

/******************************************************************************/
static int
rdpup_send_caps(void)
{
    struct stream *ls;
    int len;
    int rv;
    int cap_count;
    int cap_bytes;

    make_stream(ls);
    init_stream(ls, 8192);
    s_push_layer(ls, iso_hdr, 8);

    cap_count = 0;
    cap_bytes = 0;

#if 0
    out_uint16_le(ls, 0);
    out_uint16_le(ls, 4);
    cap_count++;
    cap_bytes += 4;

    out_uint16_le(ls, 1);
    out_uint16_le(ls, 4);
    cap_count++;
    cap_bytes += 4;
#endif

    s_mark_end(ls);
    len = (int)(ls->end - ls->data);
    s_pop_layer(ls, iso_hdr);
    out_uint16_le(ls, 2); /* caps */
    out_uint16_le(ls, cap_count); /* num caps */
    out_uint32_le(ls, cap_bytes); /* caps len after header */

    rv = rdpup_send(ls->data, len);

    if (rv != 0)
    {
        LLOGLN(0, ("rdpup_send_caps: rdpup_send failed"));
    }

    free_stream(ls);
    return rv;
}

/******************************************************************************/
static int
process_version_msg(int param1, int param2, int param3, int param4)
{
    LLOGLN(0, ("process_version_msg: version %d %d %d %d", param1, param2,
               param3, param4));

    if ((param1 > 0) || (param2 > 0) || (param3 > 0) || (param4 > 0))
    {
        rdpup_send_caps();
    }

    return 0;
}

/******************************************************************************/
static int
rdpup_send_rail(void)
{
    WindowPtr wnd;
    rdpWindowRec *priv;

    wnd = g_pScreen->root;

    if (wnd != 0)
    {
        wnd = wnd->lastChild;

        while (wnd != 0)
        {
            if (wnd->realized)
            {
                priv = GETWINPRIV(wnd);
                priv->status = 1;
                rdpup_create_window(wnd, priv);
            }

            wnd = wnd->prevSib;
        }
    }

    return 0;
}

#define XR_BUTTON1 1
#define XR_BUTTON2 2
#define XR_BUTTON3 4
#define XR_BUTTON4 8
#define XR_BUTTON5 16
#define XR_BUTTON6 32
#define XR_BUTTON7 64

/******************************************************************************/
static int
rdpup_process_msg(struct stream *s)
{
    int msg_type;
    int msg;
    int param1;
    int param2;
    int param3;
    int param4;
    int bytes;
    int i1;
    int flags;
    int x;
    int y;
    int cx;
    int cy;
    RegionRec reg;
    BoxRec box;

    in_uint16_le(s, msg_type);

    if (msg_type == 103)
    {
        in_uint32_le(s, msg);
        in_uint32_le(s, param1);
        in_uint32_le(s, param2);
        in_uint32_le(s, param3);
        in_uint32_le(s, param4);
        LLOGLN(10, ("rdpup_process_msg - msg %d param1 %d param2 %d param3 %d "
                    "param4 %d", msg, param1, param2, param3, param4));

        switch (msg)
        {
            case 15: /* key down */
            case 16: /* key up */
                KbdAddEvent(msg == 15, param1, param2, param3, param4);
                break;
            case 17: /* from RDP_INPUT_SYNCHRONIZE */
                KbdSync(param1);
                break;
            case 100:
                /* without the minus 2, strange things happen when dragging
                   past the width or height */
                g_cursor_x = l_bound_by(param1, 0, g_rdpScreen.width - 2);
                g_cursor_y = l_bound_by(param2, 0, g_rdpScreen.height - 2);
                PtrAddEvent(g_button_mask, g_cursor_x, g_cursor_y);
                break;
            case 101: /* left button up */
                g_button_mask = g_button_mask & (~XR_BUTTON1);
                PtrAddEvent(g_button_mask, g_cursor_x, g_cursor_y);
                break;
            case 102: /* left button down */
                g_cursor_x = l_bound_by(param1, 0, g_rdpScreen.width - 2);
                g_cursor_y = l_bound_by(param2, 0, g_rdpScreen.height - 2);
                g_button_mask = g_button_mask | XR_BUTTON1;
                PtrAddEvent(g_button_mask, g_cursor_x, g_cursor_y);
                break;
            case 103: /* right button up */
                g_button_mask = g_button_mask & (~XR_BUTTON3);
<<<<<<< HEAD
                PtrAddEvent(g_button_mask, g_cursor_x, g_cursor_y);
                break;
            case 104: /* right button down */
                g_cursor_x = l_bound_by(param1, 0, g_rdpScreen.width - 2);
                g_cursor_y = l_bound_by(param2, 0, g_rdpScreen.height - 2);
                g_button_mask = g_button_mask | XR_BUTTON3;
                PtrAddEvent(g_button_mask, g_cursor_x, g_cursor_y);
                break;
            case 105: /* middle button down */
                g_button_mask = g_button_mask & (~XR_BUTTON2);
                PtrAddEvent(g_button_mask, g_cursor_x, g_cursor_y);
                break;
            case 106: /* middle button up */
                g_cursor_x = l_bound_by(param1, 0, g_rdpScreen.width - 2);
                g_cursor_y = l_bound_by(param2, 0, g_rdpScreen.height - 2);
                g_button_mask = g_button_mask | XR_BUTTON2;
                PtrAddEvent(g_button_mask, g_cursor_x, g_cursor_y);
                break;
            case 107: /* button 4 up */
                g_button_mask = g_button_mask & (~XR_BUTTON4);
                PtrAddEvent(g_button_mask, g_cursor_x, g_cursor_y);
                break;
            case 108: /* button 4 down */
                g_cursor_x = l_bound_by(param1, 0, g_rdpScreen.width - 2);
                g_cursor_y = l_bound_by(param2, 0, g_rdpScreen.height - 2);
                g_button_mask = g_button_mask | XR_BUTTON4;
                PtrAddEvent(g_button_mask, g_cursor_x, g_cursor_y);
                break;
            case 109: /* button 5 up */
                g_button_mask = g_button_mask & (~XR_BUTTON5);
                PtrAddEvent(g_button_mask, g_cursor_x, g_cursor_y);
                break;
            case 110: /* button 5 down */
                g_cursor_x = l_bound_by(param1, 0, g_rdpScreen.width - 2);
                g_cursor_y = l_bound_by(param2, 0, g_rdpScreen.height - 2);
                g_button_mask = g_button_mask | XR_BUTTON5;
                PtrAddEvent(g_button_mask, g_cursor_x, g_cursor_y);
                break;
=======
                PtrAddEvent(g_button_mask, g_cursor_x, g_cursor_y);
                break;
            case 104: /* right button down */
                g_cursor_x = l_bound_by(param1, 0, g_rdpScreen.width - 2);
                g_cursor_y = l_bound_by(param2, 0, g_rdpScreen.height - 2);
                g_button_mask = g_button_mask | XR_BUTTON3;
                PtrAddEvent(g_button_mask, g_cursor_x, g_cursor_y);
                break;
            case 105: /* middle button down */
                g_button_mask = g_button_mask & (~XR_BUTTON2);
                PtrAddEvent(g_button_mask, g_cursor_x, g_cursor_y);
                break;
            case 106: /* middle button up */
                g_cursor_x = l_bound_by(param1, 0, g_rdpScreen.width - 2);
                g_cursor_y = l_bound_by(param2, 0, g_rdpScreen.height - 2);
                g_button_mask = g_button_mask | XR_BUTTON2;
                PtrAddEvent(g_button_mask, g_cursor_x, g_cursor_y);
                break;
            case 107: /* button 4 up */
                g_button_mask = g_button_mask & (~XR_BUTTON4);
                PtrAddEvent(g_button_mask, g_cursor_x, g_cursor_y);
                break;
            case 108: /* button 4 down */
                g_cursor_x = l_bound_by(param1, 0, g_rdpScreen.width - 2);
                g_cursor_y = l_bound_by(param2, 0, g_rdpScreen.height - 2);
                g_button_mask = g_button_mask | XR_BUTTON4;
                PtrAddEvent(g_button_mask, g_cursor_x, g_cursor_y);
                break;
            case 109: /* button 5 up */
                g_button_mask = g_button_mask & (~XR_BUTTON5);
                PtrAddEvent(g_button_mask, g_cursor_x, g_cursor_y);
                break;
            case 110: /* button 5 down */
                g_cursor_x = l_bound_by(param1, 0, g_rdpScreen.width - 2);
                g_cursor_y = l_bound_by(param2, 0, g_rdpScreen.height - 2);
                g_button_mask = g_button_mask | XR_BUTTON5;
                PtrAddEvent(g_button_mask, g_cursor_x, g_cursor_y);
                break;
>>>>>>> 0a2b3a2f
            case 111: /* button 6 up */
                g_button_mask = g_button_mask & (~XR_BUTTON6);
                PtrAddEvent(g_button_mask, g_cursor_x, g_cursor_y);
                break;
            case 112: /* button 6 down */
                g_cursor_x = l_bound_by(param1, 0, g_rdpScreen.width - 2);
                g_cursor_y = l_bound_by(param2, 0, g_rdpScreen.height - 2);
                g_button_mask = g_button_mask | XR_BUTTON6;
                PtrAddEvent(g_button_mask, g_cursor_x, g_cursor_y);
                break;
            case 113: /* button 7 up */
                g_button_mask = g_button_mask & (~XR_BUTTON7);
                PtrAddEvent(g_button_mask, g_cursor_x, g_cursor_y);
                break;
            case 114: /* button 7 down */
                g_cursor_x = l_bound_by(param1, 0, g_rdpScreen.width - 2);
                g_cursor_y = l_bound_by(param2, 0, g_rdpScreen.height - 2);
                g_button_mask = g_button_mask | XR_BUTTON7;
                PtrAddEvent(g_button_mask, g_cursor_x, g_cursor_y);
                break;
            case 200:
                rdpup_begin_update();
                rdpup_send_area(0, (param1 >> 16) & 0xffff, param1 & 0xffff,
                                (param2 >> 16) & 0xffff, param2 & 0xffff);
                rdpup_end_update();
                break;
            case 300:
                process_screen_size_msg(param1, param2, param3);
                break;
            case 301:
                process_version_msg(param1, param2, param3, param4);
                break;
        }
    }
    else if (msg_type == 104)
    {
        in_uint32_le(s, bytes);

        if (bytes > sizeof(g_rdpScreen.client_info))
        {
            bytes = sizeof(g_rdpScreen.client_info);
        }

        memcpy(&(g_rdpScreen.client_info), s->p - 4, bytes);
        g_rdpScreen.client_info.size = bytes;
        LLOGLN(0, ("rdpup_process_msg: got client info bytes %d", bytes));
        LLOGLN(0, ("  jpeg support %d", g_rdpScreen.client_info.jpeg));
        i1 = g_rdpScreen.client_info.offscreen_support_level;
        LLOGLN(0, ("  offscreen support %d", i1));
        i1 = g_rdpScreen.client_info.offscreen_cache_size;
        LLOGLN(0, ("  offscreen size %d", i1));
        i1 = g_rdpScreen.client_info.offscreen_cache_entries;
        LLOGLN(0, ("  offscreen entries %d", i1));

        if (g_rdpScreen.client_info.offscreen_support_level > 0)
        {
            if (g_rdpScreen.client_info.offscreen_cache_entries > 0)
            {
                g_max_os_bitmaps = g_rdpScreen.client_info.offscreen_cache_entries;
                g_free(g_os_bitmaps);
                g_os_bitmaps = (struct rdpup_os_bitmap *)
                               g_malloc(sizeof(struct rdpup_os_bitmap) * g_max_os_bitmaps, 1);
            }
        }

        if (g_rdpScreen.client_info.rail_support_level > 0)
        {
            g_use_rail = 1;
#ifdef XRDP_WM_RDPUP
            rdpup_send_rail();
#endif
        }
        if (g_rdpScreen.client_info.orders[0x1b])   /* 27 NEG_GLYPH_INDEX_INDEX */
        {
            LLOGLN(0, ("  client supports glyph cache but server disabled"));
            //g_do_glyph_cache = 1;
        }
        if (g_rdpScreen.client_info.order_flags_ex & 0x100)
        {
            g_do_composite = 1;
<<<<<<< HEAD
        }
        if (g_do_glyph_cache)
        {
            LLOGLN(0, ("  using glyph cache"));
        }
        if (g_do_composite)
        {
            LLOGLN(0, ("  using client composite"));
        }
=======
        }
        if (g_do_glyph_cache)
        {
            LLOGLN(0, ("  using glyph cache"));
        }
        if (g_do_composite)
        {
            LLOGLN(0, ("  using client composite"));
        }
>>>>>>> 0a2b3a2f
        LLOGLN(10, ("order_flags_ex 0x%x", g_rdpScreen.client_info.order_flags_ex));
        if (g_rdpScreen.client_info.offscreen_cache_entries == 2000)
        {
            LLOGLN(0, ("  client can do offscreen to offscreen blits"));
            g_can_do_pix_to_pix = 1;
        }
        else
        {
            LLOGLN(0, ("  client can not do offscreen to offscreen blits"));
            g_can_do_pix_to_pix = 0;
        }
        if (g_rdpScreen.client_info.pointer_flags & 1)
        {
            LLOGLN(0, ("  client can do new(color) cursor"));
        }
        else
        {
            LLOGLN(0, ("  client can not do new(color) cursor"));
        }
        if (g_rdpScreen.client_info.monitorCount > 0)
        {
            LLOGLN(0, ("  client can do multimon"));
            LLOGLN(0, ("  client monitor data, monitorCount= %d", g_rdpScreen.client_info.monitorCount));
            g_do_multimon = 1;
        }
        else
        {
            LLOGLN(0, ("  client can not do multimon"));
            g_do_multimon = 0;
        }
<<<<<<< HEAD
=======

        rdpLoadLayout(g_rdpScreen.client_info.keylayout);

>>>>>>> 0a2b3a2f
    }
    else if (msg_type == 105)
    {
        LLOGLN(10, ("rdpup_process_msg: got msg 105"));
        in_uint32_le(s, flags);
        in_uint32_le(s, g_rect_id_ack);
        in_uint32_le(s, x);
        in_uint32_le(s, y);
        in_uint32_le(s, cx);
        in_uint32_le(s, cy);
        LLOGLN(10, ("rdpup_process_msg: %d %d %d %d", x, y, cx ,cy));
        LLOGLN(10, ("rdpup_process_msg: rect_id %d rect_id_ack %d", g_rect_id, g_rect_id_ack));

        box.x1 = x;
        box.y1 = y;
        box.x2 = box.x1 + cx;
        box.y2 = box.y1 + cy;

        RegionInit(&reg, &box, 0);
        LLOGLN(10, ("rdpup_process_msg: %d %d %d %d", box.x1, box.y1, box.x2, box.y2));
        RegionSubtract(g_shm_reg, g_shm_reg, &reg);
        RegionUninit(&reg);

    }


    else
    {
        rdpLog("unknown message type in rdpup_process_msg %d\n", msg_type);
    }

    return 0;
}

/******************************************************************************/
void
rdpup_get_screen_image_rect(struct image_data *id)
{
    id->width = g_rdpScreen.width;
    id->height = g_rdpScreen.height;
    id->bpp = g_rdpScreen.rdp_bpp;
    id->Bpp = g_rdpScreen.rdp_Bpp;
    id->lineBytes = g_rdpScreen.paddedWidthInBytes;
    id->pixels = g_rdpScreen.pfbMemory;
    id->shmem_pixels = g_shmemptr;
    id->shmem_id = g_shmemid;
    id->shmem_offset = 0;
    id->shmem_lineBytes = g_shmem_lineBytes;
}

/******************************************************************************/
void
rdpup_get_pixmap_image_rect(PixmapPtr pPixmap, struct image_data *id)
{
    id->width = pPixmap->drawable.width;
    id->height = pPixmap->drawable.height;
    id->bpp = g_rdpScreen.rdp_bpp;
    id->Bpp = g_rdpScreen.rdp_Bpp;
    id->lineBytes = pPixmap->devKind;
    id->pixels = (char *)(pPixmap->devPrivate.ptr);
    id->shmem_pixels = 0;
    id->shmem_id = 0;
    id->shmem_offset = 0;
    id->shmem_lineBytes = 0;
}

/******************************************************************************/
int
rdpup_init(void)
{
    char text[256];
    char *ptext;
    int i;

    if (!g_directory_exist("/tmp/.xrdp"))
    {
        if (!g_create_dir("/tmp/.xrdp"))
        {
            LLOGLN(0, ("rdpup_init: g_create_dir failed"));
            return 0;
        }

        g_chmod_hex("/tmp/.xrdp", 0x1777);
    }

    i = atoi(display);

    if (i < 1)
    {
        return 0;
    }

    if (g_in_s == 0)
    {
        make_stream(g_in_s);
        init_stream(g_in_s, 8192);
    }

    if (g_out_s == 0)
    {
        make_stream(g_out_s);
        init_stream(g_out_s, 8192 * g_Bpp + 100);
    }

    if (g_use_uds)
    {
        g_sprintf(g_uds_data, "/tmp/.xrdp/xrdp_display_%s", display);

        if (g_listen_sck == 0)
        {
            g_listen_sck = g_tcp_local_socket_stream();

            if (g_tcp_local_bind(g_listen_sck, g_uds_data) != 0)
            {
                LLOGLN(0, ("rdpup_init: g_tcp_local_bind failed"));
                return 0;
            }

            g_tcp_listen(g_listen_sck);
            AddEnabledDevice(g_listen_sck);
        }
    }
    else
    {
        g_sprintf(text, "62%2.2d", i);

        if (g_listen_sck == 0)
        {
            g_listen_sck = g_tcp_socket();

            if (g_tcp_bind(g_listen_sck, text) != 0)
            {
                return 0;
            }

            g_tcp_listen(g_listen_sck);
            AddEnabledDevice(g_listen_sck);
        }
    }

    g_dis_listen_sck = g_tcp_local_socket_dgram();

    if (g_dis_listen_sck != 0)
    {
        g_sprintf(text, "/tmp/.xrdp/xrdp_disconnect_display_%s", display);

        if (g_tcp_local_bind(g_dis_listen_sck, text) == 0)
        {
            AddEnabledDevice(g_dis_listen_sck);
        }
        else
        {
            rdpLog("g_tcp_local_bind failed [%s]\n", text);
        }
    }

    ptext = getenv("XRDP_SESMAN_MAX_IDLE_TIME");
    if (ptext != 0)
    {
    }
    ptext = getenv("XRDP_SESMAN_MAX_DISC_TIME");
    if (ptext != 0)
    {
        i = atoi(ptext);
        if (i > 0)
        {
            g_do_kill_disconnected = 1;
            g_disconnect_timeout_s = atoi(ptext);
        }
    }
    ptext = getenv("XRDP_SESMAN_KILL_DISCONNECTED");
    if (ptext != 0)
    {
        i = atoi(ptext);
        if (i != 0)
        {
            g_do_kill_disconnected = 1;
            g_disconnect_timeout_s = 0;
        }
    }

    if (g_do_kill_disconnected && (g_disconnect_timeout_s < 60))
    {
        g_disconnect_timeout_s = 60;
    }

    rdpLog("kill disconencted [%d] timeout [%d] sec\n", g_do_kill_disconnected,
           g_disconnect_timeout_s);

    return 1;
}

/******************************************************************************/
int
rdpup_check(void)
{
    int sel;
    int new_sck;
    char buf[8];

    sel = g_tcp_select(g_listen_sck, g_sck, g_dis_listen_sck);

    if (sel & 1)
    {
        new_sck = g_tcp_accept(g_listen_sck);

        if (new_sck == -1)
        {
        }
        else
        {
            if (g_sck != 0)
            {
                /* should maybe ask is user wants to allow here with timeout */
                rdpLog("replacing connection, already got a connection\n");
                rdpup_disconnect();
            }

            rdpLog("got a connection\n");
            g_sck = new_sck;
            g_tcp_set_non_blocking(g_sck);
            g_tcp_set_no_delay(g_sck);
            g_connected = 1;
            g_sck_closed = 0;
            g_begin = 0;
            g_con_number++;
            rdpGlyphInit();
            AddEnabledDevice(g_sck);

            if (g_dis_timer != 0)
            {
                LLOGLN(0, ("rdpup_check: canceling g_dis_timer"));
                TimerCancel(g_dis_timer);
                TimerFree(g_dis_timer);
                g_dis_timer = 0;
            }
            g_disconnect_scheduled = 0;

        }
    }

    if (sel & 2)
    {
        if (rdpup_recv_msg(g_in_s) == 0)
        {
            rdpup_process_msg(g_in_s);
        }
    }

    if (sel & 4)
    {
        if (g_tcp_recv(g_dis_listen_sck, buf, 4, 0) > 0)
        {
            if (g_sck != 0)
            {
                rdpLog("disconnecting session via user request\n");
                rdpup_disconnect();
            }
        }
    }

    return 0;
}

/******************************************************************************/
int
rdpup_begin_update(void)
{
    LLOGLN(10, ("rdpup_begin_update:"));

    if (g_connected)
    {
        if (g_begin)
        {
            return 0;
        }
        init_stream(g_out_s, 0);
        s_push_layer(g_out_s, iso_hdr, 8);
        out_uint16_le(g_out_s, 1); /* begin update */
        out_uint16_le(g_out_s, 4); /* size */
        LLOGLN(10, ("begin %d", g_count));
        g_begin = 1;
        g_count = 1;
    }

    return 0;
}

/******************************************************************************/
int
rdpup_end_update(void)
{
    LLOGLN(10, ("rdpup_end_update"));

    if (g_connected && g_begin)
    {
        if (g_do_dirty_ons)
        {
            /* in this mode, end update is only called in check dirty */
            rdpup_send_pending();
        }
        else
        {
            rdpScheduleDeferredUpdate();
        }
    }

    return 0;
}

/******************************************************************************/
int
rdpup_pre_check(int in_size)
{
    int rv;
<<<<<<< HEAD
    
=======

>>>>>>> 0a2b3a2f
    rv = 0;
    if (!g_begin)
    {
        rdpup_begin_update();
    }

    if ((g_out_s->p - g_out_s->data) > (g_out_s->size - (in_size + 20)))
    {
        s_mark_end(g_out_s);
        if (rdpup_send_msg(g_out_s) != 0)
        {
            LLOGLN(0, ("rdpup_pre_check: rdpup_send_msg failed"));
            rv = 1;
        }
        g_count = 0;
        init_stream(g_out_s, 0);
        s_push_layer(g_out_s, iso_hdr, 8);
    }

    return rv;
}

/******************************************************************************/
int
rdpup_fill_rect(short x, short y, int cx, int cy)
{
    if (g_connected)
    {
        LLOGLN(10, ("  rdpup_fill_rect"));
        rdpup_pre_check(12);
        out_uint16_le(g_out_s, 3); /* fill rect */
        out_uint16_le(g_out_s, 12); /* size */
        g_count++;
        out_uint16_le(g_out_s, x);
        out_uint16_le(g_out_s, y);
        out_uint16_le(g_out_s, cx);
        out_uint16_le(g_out_s, cy);
    }

    return 0;
}

/******************************************************************************/
int
rdpup_screen_blt(short x, short y, int cx, int cy, short srcx, short srcy)
{
    if (g_connected)
    {
        LLOGLN(10, ("  rdpup_screen_blt x %d y %d cx %d cy %d srcx %d srcy %d",
               x, y, cx, cy, srcx, srcy));
        rdpup_pre_check(16);
        out_uint16_le(g_out_s, 4); /* screen blt */
        out_uint16_le(g_out_s, 16); /* size */
        g_count++;
        out_uint16_le(g_out_s, x);
        out_uint16_le(g_out_s, y);
        out_uint16_le(g_out_s, cx);
        out_uint16_le(g_out_s, cy);
        out_uint16_le(g_out_s, srcx);
        out_uint16_le(g_out_s, srcy);
    }

    return 0;
}

/******************************************************************************/
int
rdpup_set_clip(short x, short y, int cx, int cy)
{
    if (g_connected)
    {
        LLOGLN(10, ("  rdpup_set_clip"));
        rdpup_pre_check(12);
        out_uint16_le(g_out_s, 10); /* set clip */
        out_uint16_le(g_out_s, 12); /* size */
        g_count++;
        out_uint16_le(g_out_s, x);
        out_uint16_le(g_out_s, y);
        out_uint16_le(g_out_s, cx);
        out_uint16_le(g_out_s, cy);
    }

    return 0;
}

/******************************************************************************/
int
rdpup_reset_clip(void)
{
    if (g_connected)
    {
        LLOGLN(10, ("  rdpup_reset_clip"));
        rdpup_pre_check(4);
        out_uint16_le(g_out_s, 11); /* reset clip */
        out_uint16_le(g_out_s, 4); /* size */
        g_count++;
    }

    return 0;
}

#define COLOR8(r, g, b) \
    ((((r) >> 5) << 0)  | (((g) >> 5) << 3) | (((b) >> 6) << 6))
#define COLOR15(r, g, b) \
    ((((r) >> 3) << 10) | (((g) >> 3) << 5) | (((b) >> 3) << 0))
#define COLOR16(r, g, b) \
    ((((r) >> 3) << 11) | (((g) >> 2) << 5) | (((b) >> 3) << 0))
#define COLOR24(r, g, b) \
    ((((r) >> 0) << 0)  | (((g) >> 0) << 8) | (((b) >> 0) << 16))
#define SPLITCOLOR32(r, g, b, c) \
    { \
        r = ((c) >> 16) & 0xff; \
        g = ((c) >> 8) & 0xff; \
        b = (c) & 0xff; \
    }

int
convert_pixel(int in_pixel)
{
    int red;
    int green;
    int blue;
    int rv;

    rv = 0;

    if (g_rdpScreen.depth == 24)
    {
        if (g_rdpScreen.rdp_bpp == 24)
        {
            rv = in_pixel;
            SPLITCOLOR32(red, green, blue, rv);
            rv = COLOR24(red, green, blue);
        }
        else if (g_rdpScreen.rdp_bpp == 16)
        {
            rv = in_pixel;
            SPLITCOLOR32(red, green, blue, rv);
            rv = COLOR16(red, green, blue);
        }
        else if (g_rdpScreen.rdp_bpp == 15)
        {
            rv = in_pixel;
            SPLITCOLOR32(red, green, blue, rv);
            rv = COLOR15(red, green, blue);
        }
        else if (g_rdpScreen.rdp_bpp == 8)
        {
            rv = in_pixel;
            SPLITCOLOR32(red, green, blue, rv);
            rv = COLOR8(red, green, blue);
        }
    }
    else if (g_rdpScreen.depth == g_rdpScreen.rdp_bpp)
    {
        return in_pixel;
    }

    return rv;
}

int
convert_pixels(void *src, void *dst, int num_pixels)
{
    unsigned int pixel;
    unsigned int red;
    unsigned int green;
    unsigned int blue;
    unsigned int *src32;
    unsigned int *dst32;
    unsigned short *dst16;
    unsigned char *dst8;
    int index;

    if (g_rdpScreen.depth == g_rdpScreen.rdp_bpp)
    {
        memcpy(dst, src, num_pixels * g_Bpp);
        return 0;
    }

    if (g_rdpScreen.depth == 24)
    {
        src32 = (unsigned int *)src;

        if (g_rdpScreen.rdp_bpp == 24)
        {
            dst32 = (unsigned int *)dst;

            for (index = 0; index < num_pixels; index++)
            {
                pixel = *src32;
                *dst32 = pixel;
                dst32++;
                src32++;
            }
        }
        else if (g_rdpScreen.rdp_bpp == 16)
        {
            dst16 = (unsigned short *)dst;

            for (index = 0; index < num_pixels; index++)
            {
                pixel = *src32;
                SPLITCOLOR32(red, green, blue, pixel);
                pixel = COLOR16(red, green, blue);
                *dst16 = pixel;
                dst16++;
                src32++;
            }
        }
        else if (g_rdpScreen.rdp_bpp == 15)
        {
            dst16 = (unsigned short *)dst;

            for (index = 0; index < num_pixels; index++)
            {
                pixel = *src32;
                SPLITCOLOR32(red, green, blue, pixel);
                pixel = COLOR15(red, green, blue);
                *dst16 = pixel;
                dst16++;
                src32++;
            }
        }
        else if (g_rdpScreen.rdp_bpp == 8)
        {
            dst8 = (unsigned char *)dst;

            for (index = 0; index < num_pixels; index++)
            {
                pixel = *src32;
                SPLITCOLOR32(red, green, blue, pixel);
                pixel = COLOR8(red, green, blue);
                *dst8 = pixel;
                dst8++;
                src32++;
            }
        }
    }

    return 0;
}

/******************************************************************************/
int
alpha_pixels(void* src, void* dst, int num_pixels)
{
  unsigned int* src32;
  unsigned char* dst8;
  int index;

  src32 = (unsigned int*)src;
  dst8 = (unsigned char*)dst;
  for (index = 0; index < num_pixels; index++)
  {
    *dst8 = (*src32) >> 24;
    dst8++;
    src32++;
  }
  return 0;
}

/******************************************************************************/
int
rdpup_set_fgcolor(int fgcolor)
{
    if (g_connected)
    {
        LLOGLN(10, ("  rdpup_set_fgcolor"));
        rdpup_pre_check(8);
        out_uint16_le(g_out_s, 12); /* set fgcolor */
        out_uint16_le(g_out_s, 8); /* size */
        g_count++;
        fgcolor = fgcolor & g_Bpp_mask;
        fgcolor = convert_pixel(fgcolor) & g_rdpScreen.rdp_Bpp_mask;
        out_uint32_le(g_out_s, fgcolor);
    }

    return 0;
}

/******************************************************************************/
int
rdpup_set_bgcolor(int bgcolor)
{
    if (g_connected)
    {
        LLOGLN(10, ("  rdpup_set_bgcolor"));
        rdpup_pre_check(8);
        out_uint16_le(g_out_s, 13); /* set bg color */
        out_uint16_le(g_out_s, 8); /* size */
        g_count++;
        bgcolor = bgcolor & g_Bpp_mask;
        bgcolor = convert_pixel(bgcolor) & g_rdpScreen.rdp_Bpp_mask;
        out_uint32_le(g_out_s, bgcolor);
    }

    return 0;
}

/******************************************************************************/
int
rdpup_set_opcode(int opcode)
{
    if (g_connected)
    {
        LLOGLN(10, ("  rdpup_set_opcode"));
        rdpup_pre_check(6);
        out_uint16_le(g_out_s, 14); /* set opcode */
        out_uint16_le(g_out_s, 6); /* size */
        g_count++;
        out_uint16_le(g_out_s, g_rdp_opcodes[opcode & 0xf]);
    }

    return 0;
}

/******************************************************************************/
int
rdpup_set_pen(int style, int width)
{
    if (g_connected)
    {
        LLOGLN(10, ("  rdpup_set_pen"));
        rdpup_pre_check(8);
        out_uint16_le(g_out_s, 17); /* set pen */
        out_uint16_le(g_out_s, 8); /* size */
        g_count++;
        out_uint16_le(g_out_s, style);
        out_uint16_le(g_out_s, width);
    }

    return 0;
}

/******************************************************************************/
int
rdpup_draw_line(short x1, short y1, short x2, short y2)
{
    if (g_connected)
    {
        LLOGLN(10, ("  rdpup_draw_line"));
        rdpup_pre_check(12);
        out_uint16_le(g_out_s, 18); /* draw line */
        out_uint16_le(g_out_s, 12); /* size */
        g_count++;
        out_uint16_le(g_out_s, x1);
        out_uint16_le(g_out_s, y1);
        out_uint16_le(g_out_s, x2);
        out_uint16_le(g_out_s, y2);
    }

    return 0;
}

/******************************************************************************/
int
rdpup_set_cursor(short x, short y, char *cur_data, char *cur_mask)
{
    int size;

    if (g_connected)
    {
        LLOGLN(10, ("  rdpup_set_cursor"));
        size = 8 + 32 * (32 * 3) + 32 * (32 / 8);
        rdpup_pre_check(size);
        out_uint16_le(g_out_s, 19); /* set cursor */
        out_uint16_le(g_out_s, size); /* size */
        g_count++;
        x = MAX(0, x);
        x = MIN(31, x);
        y = MAX(0, y);
        y = MIN(31, y);
        out_uint16_le(g_out_s, x);
        out_uint16_le(g_out_s, y);
        out_uint8a(g_out_s, cur_data, 32 * (32 * 3));
        out_uint8a(g_out_s, cur_mask, 32 * (32 / 8));
    }

    return 0;
}

/******************************************************************************/
int
rdpup_set_cursor_ex(short x, short y, char *cur_data, char *cur_mask, int bpp)
{
    int size;
    int Bpp;

    if (g_connected)
    {
        LLOGLN(10, ("  rdpup_set_cursor_ex"));
        Bpp = (bpp == 0) ? 3 : (bpp + 7) / 8;
        size = 10 + 32 * (32 * Bpp) + 32 * (32 / 8);
        rdpup_pre_check(size);
        out_uint16_le(g_out_s, 51); /* set cursor ex */
        out_uint16_le(g_out_s, size); /* size */
        g_count++;
        x = MAX(0, x);
        x = MIN(31, x);
        y = MAX(0, y);
        y = MIN(31, y);
        out_uint16_le(g_out_s, x);
        out_uint16_le(g_out_s, y);
        out_uint16_le(g_out_s, bpp);
        out_uint8a(g_out_s, cur_data, 32 * (32 * Bpp));
        out_uint8a(g_out_s, cur_mask, 32 * (32 / 8));
    }

    return 0;
}

/******************************************************************************/
int
rdpup_create_os_surface(int rdpindex, int width, int height)
{
    LLOGLN(10, ("rdpup_create_os_surface:"));

    if (g_connected)
    {
        LLOGLN(10, ("  rdpup_create_os_surface width %d height %d", width, height));
        rdpup_pre_check(12);
        out_uint16_le(g_out_s, 20);
        out_uint16_le(g_out_s, 12);
        g_count++;
        out_uint32_le(g_out_s, rdpindex);
        out_uint16_le(g_out_s, width);
        out_uint16_le(g_out_s, height);
    }

    return 0;
}

/******************************************************************************/
int
rdpup_create_os_surface_bpp(int rdpindex, int width, int height, int bpp)
{
    LLOGLN(10, ("rdpup_create_os_surface_bpp:"));
    if (g_connected)
    {
        LLOGLN(10, ("  width %d height %d bpp %d", width, height, bpp));
        rdpup_pre_check(13);
        out_uint16_le(g_out_s, 31);
        out_uint16_le(g_out_s, 13);
        g_count++;
        out_uint32_le(g_out_s, rdpindex);
        out_uint16_le(g_out_s, width);
        out_uint16_le(g_out_s, height);
        out_uint8(g_out_s, bpp);
    }
    return 0;
}

/******************************************************************************/
int
rdpup_switch_os_surface(int rdpindex)
{
    LLOGLN(10, ("rdpup_switch_os_surface:"));

    if (g_connected)
    {
        if (g_rdpindex == rdpindex)
        {
            return 0;
        }

        g_rdpindex = rdpindex;
        LLOGLN(10, ("rdpup_switch_os_surface: rdpindex %d", rdpindex));
        /* switch surface */
        rdpup_pre_check(8);
        out_uint16_le(g_out_s, 21);
        out_uint16_le(g_out_s, 8);
        out_uint32_le(g_out_s, rdpindex);
        g_count++;
    }

    return 0;
}

/******************************************************************************/
int
rdpup_delete_os_surface(int rdpindex)
{
    LLOGLN(10, ("rdpup_delete_os_surface: rdpindex %d", rdpindex));

    if (g_connected)
    {
        LLOGLN(10, ("rdpup_delete_os_surface: rdpindex %d", rdpindex));
        rdpup_pre_check(8);
        out_uint16_le(g_out_s, 22);
        out_uint16_le(g_out_s, 8);
        g_count++;
        out_uint32_le(g_out_s, rdpindex);
    }

    return 0;
}

/******************************************************************************/
static int
get_single_color(struct image_data *id, int x, int y, int w, int h)
{
    int rv;
    int i;
    int j;
    int p;
    unsigned char *i8;
    unsigned short *i16;
    unsigned int *i32;

    p = 0;
    rv = -1;

    if (g_Bpp == 1)
    {
        for (i = 0; i < h; i++)
        {
            i8 = (unsigned char *)(id->pixels +
                                   ((y + i) * id->lineBytes) + (x * g_Bpp));

            if (i == 0)
            {
                p = *i8;
            }

            for (j = 0; j < w; j++)
            {
                if (i8[j] != p)
                {
                    return -1;
                }
            }
        }

        rv = p;
    }
    else if (g_Bpp == 2)
    {
        for (i = 0; i < h; i++)
        {
            i16 = (unsigned short *)(id->pixels +
                                     ((y + i) * id->lineBytes) + (x * g_Bpp));

            if (i == 0)
            {
                p = *i16;
            }

            for (j = 0; j < w; j++)
            {
                if (i16[j] != p)
                {
                    return -1;
                }
            }
        }

        rv = p;
    }
    else if (g_Bpp == 4)
    {
        for (i = 0; i < h; i++)
        {
            i32 = (unsigned int *)(id->pixels +
                                   ((y + i) * id->lineBytes) + (x * g_Bpp));

            if (i == 0)
            {
                p = *i32;
            }

            for (j = 0; j < w; j++)
            {
                if (i32[j] != p)
                {
                    return -1;
                }
            }
        }

        rv = p;
    }

    return rv;
}

/******************************************************************************/
/* split the bitmap up into 64 x 64 pixel areas
   or send using shared memory */
void
rdpup_send_area(struct image_data *id, int x, int y, int w, int h)
{
    char *s;
    char *d;
    int i;
    int single_color;
    int lx;
    int ly;
    int lh;
    int lw;
    int size;
    int safety;
    struct image_data lid;
    BoxRec box;
    RegionRec reg;

    LLOGLN(10, ("rdpup_send_area: id %p x %d y %d w %d h %d", id, x, y, w, h));

    if (id == 0)
    {
        rdpup_get_screen_image_rect(&lid);
        id = &lid;
    }

    if (x >= id->width)
    {
        return;
    }

    if (y >= id->height)
    {
        return;
    }

    if (x < 0)
    {
        w += x;
        x = 0;
    }

    if (y < 0)
    {
        h += y;
        y = 0;
    }

    if (w <= 0)
    {
        return;
    }

    if (h <= 0)
    {
        return;
    }

    if (x + w > id->width)
    {
        w = id->width - x;
    }

    if (y + h > id->height)
    {
        h = id->height - y;
    }

    LLOGLN(10, ("%d", w * h));

    if (g_connected && g_begin)
    {
        LLOGLN(10, ("  rdpup_send_area"));

        if (id->shmem_pixels != 0)
        {
            LLOGLN(10, ("rdpup_send_area: using shmem"));
            box.x1 = x;
            box.y1 = y;
            box.x2 = box.x1 + w;
            box.y2 = box.y1 + h;
            LLOGLN(10, ("rdpup_send_area: 1 x %d y %d w %d h %d", x, y, w, h));
            safety = 0;
            while (RegionContainsRect(g_shm_reg, &box))
            {
                /* instread of rdpup_end_update, call rdpup_send_pending */
                rdpup_send_pending();
                rdpup_begin_update();
                safety++;
                if (safety > 100)
                {
                    LLOGLN(0, ("rdpup_send_area: shmem timeout"));
                    break;
                }
                if (sck_can_recv(g_sck, 100))
                {
                    if (rdpup_recv_msg(g_in_s) == 0)
                    {
                        rdpup_process_msg(g_in_s);
                    }
                }
            }
            s = id->pixels;
            s += y * id->lineBytes;
            s += x * g_Bpp;
            d = id->shmem_pixels + id->shmem_offset;
            d += y * id->shmem_lineBytes;
            d += x * g_rdpScreen.rdp_Bpp;
            ly = y;
            while (ly < y + h)
            {
                convert_pixels(s, d, w);
                s += id->lineBytes;
                d += id->shmem_lineBytes;
                ly += 1;
            }
            size = 36;
            rdpup_pre_check(size);
            out_uint16_le(g_out_s, 60);
            out_uint16_le(g_out_s, size);
            g_count++;
            LLOGLN(10, ("rdpup_send_area: 2 x %d y %d w %d h %d", x, y, w, h));
            out_uint16_le(g_out_s, x);
            out_uint16_le(g_out_s, y);
            out_uint16_le(g_out_s, w);
            out_uint16_le(g_out_s, h);
            out_uint32_le(g_out_s, 0);
            g_rect_id++;
            out_uint32_le(g_out_s, g_rect_id);
            out_uint32_le(g_out_s, id->shmem_id);
            out_uint32_le(g_out_s, id->shmem_offset);
            out_uint16_le(g_out_s, id->width);
            out_uint16_le(g_out_s, id->height);
            out_uint16_le(g_out_s, x);
            out_uint16_le(g_out_s, y);
            RegionInit(&reg, &box, 0);
            RegionUnion(g_shm_reg, g_shm_reg, &reg);
            RegionUninit(&reg);
            return;
        }

        ly = y;
        while ((ly < y + h) && g_connected)
        {
            lx = x;

            while (lx < x + w)
            {
                lw = MIN(64, (x + w) - lx);
                lh = MIN(64, (y + h) - ly);
                single_color = get_single_color(id, lx, ly, lw, lh);

                if (single_color != -1)
                {
                    LLOGLN(10, ("%d sending single color", g_count));
                    rdpup_set_fgcolor(single_color);
                    rdpup_fill_rect(lx, ly, lw, lh);
                }
                else
                {
                    size = lw * lh * id->Bpp + 24;
                    rdpup_pre_check(size);
                    out_uint16_le(g_out_s, 5);
                    out_uint16_le(g_out_s, size);
                    g_count++;
                    out_uint16_le(g_out_s, lx);
                    out_uint16_le(g_out_s, ly);
                    out_uint16_le(g_out_s, lw);
                    out_uint16_le(g_out_s, lh);
                    out_uint32_le(g_out_s, lw * lh * id->Bpp);

                    for (i = 0; i < lh; i++)
                    {
                        s = (id->pixels +
                             ((ly + i) * id->lineBytes) + (lx * g_Bpp));
                        convert_pixels(s, g_out_s->p, lw);
                        g_out_s->p += lw * id->Bpp;
                    }

                    out_uint16_le(g_out_s, lw);
                    out_uint16_le(g_out_s, lh);
                    out_uint16_le(g_out_s, 0);
                    out_uint16_le(g_out_s, 0);
                }

                lx += 64;
            }

            ly += 64;
        }
    }
}

/******************************************************************************/
/* split the bitmap up into 64 x 64 pixel areas */
void
rdpup_send_alpha_area(struct image_data* id, int x, int y, int w, int h)
{
    char* s;
    int i;
    int lx;
    int ly;
    int lh;
    int lw;
    int size;
    struct image_data lid;
<<<<<<< HEAD
    
=======

>>>>>>> 0a2b3a2f
    LLOGLN(10, ("rdpup_send_alpha_area: id %p x %d y %d w %d h %d",
                id, x, y, w, h));
    if (id == 0)
    {
        rdpup_get_screen_image_rect(&lid);
        id = &lid;
    }
<<<<<<< HEAD
    
=======

>>>>>>> 0a2b3a2f
    if (x >= id->width)
    {
        return;
    }
    if (y >= id->height)
    {
        return;
    }
    if (x < 0)
    {
        w += x;
        x = 0;
    }
    if (y < 0)
    {
        h += y;
        y = 0;
    }
    if (w <= 0)
    {
        return;
    }
    if (h <= 0)
    {
        return;
    }
    if (x + w > id->width)
    {
        w = id->width - x;
    }
    if (y + h > id->height)
    {
        h = id->height - y;
    }
    LLOGLN(10, ("%d", w * h));
    if (g_connected && g_begin)
    {
        LLOGLN(10, ("  rdpup_send_area"));
        ly = y;
        while ((ly < y + h) && g_connected)
        {
            lx = x;
            while ((lx < x + w) && g_connected)
            {
                lw = MIN(64, (x + w) - lx);
                lh = MIN(64, (y + h) - ly);
                size = lw * lh + 25;
                rdpup_pre_check(size);
                out_uint16_le(g_out_s, 32); /* server_paint_rect_bpp */
                out_uint16_le(g_out_s, size);
                g_count++;
                out_uint16_le(g_out_s, lx);
                out_uint16_le(g_out_s, ly);
                out_uint16_le(g_out_s, lw);
                out_uint16_le(g_out_s, lh);
                out_uint32_le(g_out_s, lw * lh);
                for (i = 0; i < lh; i++)
                {
                    s = (id->pixels +
                         ((ly + i) * id->lineBytes) + (lx * g_Bpp));
                    alpha_pixels(s, g_out_s->p, lw);
                    g_out_s->p += lw;
                }
                out_uint16_le(g_out_s, lw);
                out_uint16_le(g_out_s, lh);
                out_uint16_le(g_out_s, 0);
                out_uint16_le(g_out_s, 0);
                out_uint8(g_out_s, 8);
                lx += 64;
            }
            ly += 64;
        }
    }
}

/******************************************************************************/
void
rdpup_paint_rect_os(int x, int y, int cx, int cy,
                    int rdpindex, int srcx, int srcy)
{
    if (g_connected)
    {
        rdpup_pre_check(20);
        out_uint16_le(g_out_s, 23);
        out_uint16_le(g_out_s, 20);
        g_count++;
        out_uint16_le(g_out_s, x);
        out_uint16_le(g_out_s, y);
        out_uint16_le(g_out_s, cx);
        out_uint16_le(g_out_s, cy);
        out_uint32_le(g_out_s, rdpindex);
        out_uint16_le(g_out_s, srcx);
        out_uint16_le(g_out_s, srcy);
    }
}

/******************************************************************************/
void
rdpup_set_hints(int hints, int mask)
{
    if (g_connected)
    {
        rdpup_pre_check(12);
        out_uint16_le(g_out_s, 24);
        out_uint16_le(g_out_s, 12);
        g_count++;
        out_uint32_le(g_out_s, hints);
        out_uint32_le(g_out_s, mask);
    }
}

/******************************************************************************/
void
rdpup_create_window(WindowPtr pWindow, rdpWindowRec *priv)
{
    int bytes;
    int index;
    int flags;
    int num_window_rects;
    int num_visibility_rects;
    int title_bytes;
    int style;
    int ext_style;
    int root_id;
    char title[256];

    LLOGLN(10, ("rdpup_create_window: id 0x%8.8x",
           (int)(pWindow->drawable.id)));

    if (g_connected)
    {
        root_id = pWindow->drawable.pScreen->root->drawable.id;

        if (pWindow->overrideRedirect)
        {
            style = XR_STYLE_TOOLTIP;
            ext_style = XR_EXT_STYLE_TOOLTIP;
        }
        else
        {
            style = XR_STYLE_NORMAL;
            ext_style = XR_EXT_STYLE_NORMAL;
        }

        flags = WINDOW_ORDER_TYPE_WINDOW | WINDOW_ORDER_STATE_NEW;
        strcpy(title, "title");
        title_bytes = strlen(title);

        num_window_rects = 1;
        num_visibility_rects = 1;

        /* calculate bytes */
        bytes = (2 + 2) + (5 * 4) + (2 + title_bytes) + (12 * 4) +
                (2 + num_window_rects * 8) + (4 + 4) +
                (2 + num_visibility_rects * 8) + 4;

        rdpup_pre_check(bytes);
        out_uint16_le(g_out_s, 25);
        out_uint16_le(g_out_s, bytes);
        g_count++;
        out_uint32_le(g_out_s, pWindow->drawable.id); /* window_id */
        out_uint32_le(g_out_s, pWindow->parent->drawable.id); /* owner_window_id */
        flags |= WINDOW_ORDER_FIELD_OWNER;
        out_uint32_le(g_out_s, style); /* style */
        out_uint32_le(g_out_s, ext_style); /* extended_style */
        flags |= WINDOW_ORDER_FIELD_STYLE;
        out_uint32_le(g_out_s, 0x05); /* show_state */
        flags |= WINDOW_ORDER_FIELD_SHOW;
        out_uint16_le(g_out_s, title_bytes); /* title_info */
        out_uint8a(g_out_s, title, title_bytes);
        flags |= WINDOW_ORDER_FIELD_TITLE;
        out_uint32_le(g_out_s, 0); /* client_offset_x */
        out_uint32_le(g_out_s, 0); /* client_offset_y */
        flags |= WINDOW_ORDER_FIELD_CLIENT_AREA_OFFSET;
        out_uint32_le(g_out_s, pWindow->drawable.width); /* client_area_width */
        out_uint32_le(g_out_s, pWindow->drawable.height); /* client_area_height */
        flags |= WINDOW_ORDER_FIELD_CLIENT_AREA_SIZE;
        out_uint32_le(g_out_s, 0); /* rp_content */
        out_uint32_le(g_out_s, root_id); /* root_parent_handle */
        flags |= WINDOW_ORDER_FIELD_ROOT_PARENT;
        out_uint32_le(g_out_s, pWindow->drawable.x); /* window_offset_x */
        out_uint32_le(g_out_s, pWindow->drawable.y); /* window_offset_y */
        flags |= WINDOW_ORDER_FIELD_WND_OFFSET;
        out_uint32_le(g_out_s, 0); /* window_client_delta_x */
        out_uint32_le(g_out_s, 0); /* window_client_delta_y */
        flags |= WINDOW_ORDER_FIELD_WND_CLIENT_DELTA;
        out_uint32_le(g_out_s, pWindow->drawable.width); /* window_width */
        out_uint32_le(g_out_s, pWindow->drawable.height); /* window_height */
        flags |= WINDOW_ORDER_FIELD_WND_SIZE;
        out_uint16_le(g_out_s, num_window_rects); /* num_window_rects */

        for (index = 0; index < num_window_rects; index++)
        {
            out_uint16_le(g_out_s, 0); /* left */
            out_uint16_le(g_out_s, 0); /* top */
            out_uint16_le(g_out_s, pWindow->drawable.width); /* right */
            out_uint16_le(g_out_s, pWindow->drawable.height); /* bottom */
        }

        flags |= WINDOW_ORDER_FIELD_WND_RECTS;
        out_uint32_le(g_out_s, pWindow->drawable.x); /* visible_offset_x */
        out_uint32_le(g_out_s, pWindow->drawable.y); /* visible_offset_y */
        flags |= WINDOW_ORDER_FIELD_VIS_OFFSET;
        out_uint16_le(g_out_s, num_visibility_rects); /* num_visibility_rects */

        for (index = 0; index < num_visibility_rects; index++)
        {
            out_uint16_le(g_out_s, 0); /* left */
            out_uint16_le(g_out_s, 0); /* top */
            out_uint16_le(g_out_s, pWindow->drawable.width); /* right */
            out_uint16_le(g_out_s, pWindow->drawable.height); /* bottom */
        }

        flags |= WINDOW_ORDER_FIELD_VISIBILITY;

        out_uint32_le(g_out_s, flags); /* flags */
    }
}

/******************************************************************************/
void
rdpup_delete_window(WindowPtr pWindow, rdpWindowRec *priv)
{
    LLOGLN(10, ("rdpup_delete_window: id 0x%8.8x",
           (int)(pWindow->drawable.id)));

    if (g_connected)
    {
        rdpup_pre_check(8);
        out_uint16_le(g_out_s, 26);
        out_uint16_le(g_out_s, 8);
        g_count++;
        out_uint32_le(g_out_s, pWindow->drawable.id); /* window_id */
    }
}

/******************************************************************************/
void
rdpup_show_window(WindowPtr pWindow, rdpWindowRec* priv, int showState)
{
    LLOGLN(10, ("rdpup_show_window: id 0x%8.8x state 0x%x", pWindow->drawable.id,
                showState));
    if (g_connected)
    {
        int flags = WINDOW_ORDER_TYPE_WINDOW;
<<<<<<< HEAD
        
=======

>>>>>>> 0a2b3a2f
        rdpup_pre_check(16);
        out_uint16_le(g_out_s, 27);
        out_uint16_le(g_out_s, 16);
        g_count++;
        out_uint32_le(g_out_s, pWindow->drawable.id);
        flags |= WINDOW_ORDER_FIELD_SHOW;
        out_uint32_le(g_out_s, flags);
        out_uint32_le(g_out_s, showState);
    }
}

/******************************************************************************/
int
rdpup_check_dirty(PixmapPtr pDirtyPixmap, rdpPixmapRec *pDirtyPriv)
{
    int index;
    int clip_index;
    int count;
    int num_clips;
    BoxRec box;
    xSegment *seg;
    struct image_data id;
    struct rdp_draw_item *di;
    struct rdp_text* rtext;
    struct rdp_text* trtext;

    if (pDirtyPriv == 0)
    {
        return 0;
    }

    if (pDirtyPriv->is_dirty == 0)
    {
        return 0;
    }

    LLOGLN(10, ("rdpup_check_dirty: got dirty"));
    rdpup_switch_os_surface(pDirtyPriv->rdpindex);
    rdpup_get_pixmap_image_rect(pDirtyPixmap, &id);
    rdpup_begin_update();
    draw_item_pack(pDirtyPixmap, pDirtyPriv);
    di = pDirtyPriv->draw_item_head;

    while (di != 0)
    {
        LLOGLN(10, ("rdpup_check_dirty: type %d", di->type));

        switch (di->type)
        {
            case RDI_FILL:
                rdpup_set_fgcolor(di->u.fill.fg_color);
                rdpup_set_opcode(di->u.fill.opcode);
                count = REGION_NUM_RECTS(di->reg);

                for (index = 0; index < count; index++)
                {
                    box = REGION_RECTS(di->reg)[index];
                    LLOGLN(10, ("  RDI_FILL %d %d %d %d", box.x1, box.y1,
                                box.x2, box.y2));
                    rdpup_fill_rect(box.x1, box.y1, box.x2 - box.x1, box.y2 - box.y1);
                }

                rdpup_set_opcode(GXcopy);
                break;
            case RDI_IMGLL:
                rdpup_set_hints(1, 1);
                rdpup_set_opcode(di->u.img.opcode);
                count = REGION_NUM_RECTS(di->reg);

                for (index = 0; index < count; index++)
                {
                    box = REGION_RECTS(di->reg)[index];
                    LLOGLN(10, ("  RDI_IMGLL %d %d %d %d", box.x1, box.y1,
                                box.x2, box.y2));
                    rdpup_send_area(&id, box.x1, box.y1, box.x2 - box.x1,
                                    box.y2 - box.y1);
                }

                rdpup_set_opcode(GXcopy);
                rdpup_set_hints(0, 1);
                break;
            case RDI_IMGLY:
                rdpup_set_opcode(di->u.img.opcode);
                count = REGION_NUM_RECTS(di->reg);

                for (index = 0; index < count; index++)
                {
                    box = REGION_RECTS(di->reg)[index];
                    LLOGLN(10, ("  RDI_IMGLY %d %d %d %d", box.x1, box.y1,
                                box.x2, box.y2));
                    rdpup_send_area(&id, box.x1, box.y1, box.x2 - box.x1,
                                    box.y2 - box.y1);
                }

                rdpup_set_opcode(GXcopy);
                break;
            case RDI_LINE:
                LLOGLN(10, ("  RDI_LINE"));
                num_clips = REGION_NUM_RECTS(di->reg);

                if (num_clips > 0)
                {
                    rdpup_set_fgcolor(di->u.line.fg_color);
                    rdpup_set_opcode(di->u.line.opcode);
                    rdpup_set_pen(0, di->u.line.width);

                    for (clip_index = num_clips - 1; clip_index >= 0; clip_index--)
                    {
                        box = REGION_RECTS(di->reg)[clip_index];
                        rdpup_set_clip(box.x1, box.y1, box.x2 - box.x1, box.y2 - box.y1);

                        for (index = 0; index < di->u.line.nseg; index++)
                        {
                            seg = di->u.line.segs + index;
                            LLOGLN(10, ("  RDI_LINE %d %d %d %d", seg->x1, seg->y1,
                                        seg->x2, seg->y2));
                            rdpup_draw_line(seg->x1, seg->y1, seg->x2, seg->y2);
                        }
                    }
                }

                rdpup_reset_clip();
                rdpup_set_opcode(GXcopy);
                break;
            case RDI_SCRBLT:
                LLOGLN(10, ("  RDI_SCRBLT"));
                break;
            case RDI_TEXT:
                LLOGLN(10, ("  RDI_TEXT"));
                num_clips = REGION_NUM_RECTS(di->reg);
                if (num_clips > 0)
                {
                    LLOGLN(10, ("  num_clips %d", num_clips));
                    rdpup_set_fgcolor(di->u.text.fg_color);
                    rdpup_set_opcode(di->u.text.opcode);
                    rtext = di->u.text.rtext;
                    trtext = rtext;
                    while (trtext != 0)
                    {
                        rdp_text_chars_to_data(trtext);
                        for (clip_index = num_clips - 1; clip_index >= 0; clip_index--)
                        {
                            box = REGION_RECTS(di->reg)[clip_index];
                            rdpup_set_clip(box.x1, box.y1, box.x2 - box.x1, box.y2 - box.y1);
                            LLOGLN(10, ("  %d %d %d %d", box.x1, box.y1, box.x2, box.y2));
                            box = RegionExtents(trtext->reg)[0];
                            rdpup_draw_text(trtext->font, trtext->flags, trtext->mixmode,
                                            box.x1, box.y1, box.x2, box.y2,
                                            //box.x1, box.y1, box.x2, box.y2,
                                            0, 0, 0, 0,
                                            trtext->x, trtext->y, trtext->data, trtext->data_bytes);
                        }
                        trtext = trtext->next;
                    }
                }
                rdpup_reset_clip();
                rdpup_set_opcode(GXcopy);
                break;
        }

        di = di->next;
    }

    draw_item_remove_all(pDirtyPriv);
    rdpup_end_update();
    pDirtyPriv->is_dirty = 0;
    rdpup_switch_os_surface(-1);
    return 0;
}

/******************************************************************************/
int
rdpup_check_dirty_screen(rdpPixmapRec *pDirtyPriv)
{
    int index;
    int clip_index;
    int count;
    int num_clips;
    BoxRec box;
    xSegment *seg;
    struct image_data id;
    struct rdp_draw_item *di;

    if (pDirtyPriv == 0)
    {
        return 0;
    }

    if (pDirtyPriv->is_dirty == 0)
    {
        return 0;
    }

    LLOGLN(10, ("rdpup_check_dirty_screen: got dirty"));
    rdpup_get_screen_image_rect(&id);
    rdpup_begin_update();
    draw_item_pack(0, pDirtyPriv);
    di = pDirtyPriv->draw_item_head;

    while (di != 0)
    {
        LLOGLN(10, ("rdpup_check_dirty_screen: type %d", di->type));

        switch (di->type)
        {
            case RDI_FILL:
                rdpup_set_fgcolor(di->u.fill.fg_color);
                rdpup_set_opcode(di->u.fill.opcode);
                count = REGION_NUM_RECTS(di->reg);

                for (index = 0; index < count; index++)
                {
                    box = REGION_RECTS(di->reg)[index];
                    LLOGLN(10, ("  RDI_FILL %d %d %d %d", box.x1, box.y1,
                                box.x2, box.y2));
                    rdpup_fill_rect(box.x1, box.y1, box.x2 - box.x1, box.y2 - box.y1);
                }

                rdpup_set_opcode(GXcopy);
                break;
            case RDI_IMGLL:
                rdpup_set_hints(1, 1);
                rdpup_set_opcode(di->u.img.opcode);
                count = REGION_NUM_RECTS(di->reg);

                for (index = 0; index < count; index++)
                {
                    box = REGION_RECTS(di->reg)[index];
                    LLOGLN(10, ("  RDI_IMGLL x %d y %d w %d h %d", box.x1, box.y1,
                                box.x2 - box.x1, box.y2 - box.y1));
                    rdpup_send_area(&id, box.x1, box.y1, box.x2 - box.x1,
                                    box.y2 - box.y1);
                }

                rdpup_set_opcode(GXcopy);
                rdpup_set_hints(0, 1);
                break;
            case RDI_IMGLY:
                rdpup_set_opcode(di->u.img.opcode);
                count = REGION_NUM_RECTS(di->reg);

                for (index = 0; index < count; index++)
                {
                    box = REGION_RECTS(di->reg)[index];
                    LLOGLN(10, ("  RDI_IMGLY %d %d %d %d", box.x1, box.y1,
                                box.x2, box.y2));
                    rdpup_send_area(&id, box.x1, box.y1, box.x2 - box.x1,
                                    box.y2 - box.y1);
                }

                rdpup_set_opcode(GXcopy);
                break;
            case RDI_LINE:
                LLOGLN(10, ("  RDI_LINE"));
                num_clips = REGION_NUM_RECTS(di->reg);

                if (num_clips > 0)
                {
                    rdpup_set_fgcolor(di->u.line.fg_color);
                    rdpup_set_opcode(di->u.line.opcode);
                    rdpup_set_pen(0, di->u.line.width);

                    for (clip_index = num_clips - 1; clip_index >= 0; clip_index--)
                    {
                        box = REGION_RECTS(di->reg)[clip_index];
                        rdpup_set_clip(box.x1, box.y1, box.x2 - box.x1, box.y2 - box.y1);

                        for (index = 0; index < di->u.line.nseg; index++)
                        {
                            seg = di->u.line.segs + index;
                            LLOGLN(10, ("  RDI_LINE %d %d %d %d", seg->x1, seg->y1,
                                        seg->x2, seg->y2));
                            rdpup_draw_line(seg->x1, seg->y1, seg->x2, seg->y2);
                        }
                    }
                }

                rdpup_reset_clip();
                rdpup_set_opcode(GXcopy);
                break;
            case RDI_SCRBLT:
                LLOGLN(10, ("  RDI_SCRBLT"));
                break;
        }

        di = di->next;
    }

    draw_item_remove_all(pDirtyPriv);
    rdpup_end_update();
    pDirtyPriv->is_dirty = 0;
    return 0;
}

/******************************************************************************/
int
rdpup_check_alpha_dirty(PixmapPtr pDirtyPixmap, rdpPixmapRec* pDirtyPriv)
{
    struct image_data id;
<<<<<<< HEAD
    
=======

>>>>>>> 0a2b3a2f
    LLOGLN(10, ("rdpup_check_alpha_dirty: width %d height %d",
                pDirtyPixmap->drawable.width, pDirtyPixmap->drawable.height));
    if (pDirtyPriv == 0)
    {
        return 0;
    }
    LLOGLN(10, ("rdpup_check_alpha_dirty: is_alpha_dirty_not %d",
                pDirtyPriv->is_alpha_dirty_not));
    if (pDirtyPriv->is_alpha_dirty_not)
    {
        return 0;
    }
    pDirtyPriv->is_alpha_dirty_not = 1;
    rdpup_switch_os_surface(pDirtyPriv->rdpindex);
    rdpup_get_pixmap_image_rect(pDirtyPixmap, &id);
    rdpup_begin_update();
    rdpup_send_alpha_area(&id, 0, 0, pDirtyPixmap->drawable.width,
                          pDirtyPixmap->drawable.height);
    rdpup_end_update();
    rdpup_switch_os_surface(-1);
    return 0;
}

/******************************************************************************/
int
rdpup_add_char(int font, int charactor, short x, short y, int cx, int cy,
               char* bmpdata, int bmpdata_bytes)
{
    if (g_connected)
    {
        LLOGLN(10, ("  rdpup_add_char"));
        rdpup_pre_check(18 + bmpdata_bytes);
        out_uint16_le(g_out_s, 28); /* add char */
        out_uint16_le(g_out_s, 18 + bmpdata_bytes); /* size */
        g_count++;
        out_uint16_le(g_out_s, font);
        out_uint16_le(g_out_s, charactor);
        out_uint16_le(g_out_s, x);
        out_uint16_le(g_out_s, y);
        out_uint16_le(g_out_s, cx);
        out_uint16_le(g_out_s, cy);
        out_uint16_le(g_out_s, bmpdata_bytes);
        out_uint8a(g_out_s, bmpdata, bmpdata_bytes);
    }
    return 0;
}

/******************************************************************************/
int
rdpup_add_char_alpha(int font, int charactor, short x, short y, int cx, int cy,
                     char* bmpdata, int bmpdata_bytes)
{
    if (g_connected)
    {
        LLOGLN(10, ("  rdpup_add_char_alpha"));
        rdpup_pre_check(18 + bmpdata_bytes);
        out_uint16_le(g_out_s, 29); /* add char alpha */
        out_uint16_le(g_out_s, 18 + bmpdata_bytes); /* size */
        g_count++;
        out_uint16_le(g_out_s, font);
        out_uint16_le(g_out_s, charactor);
        out_uint16_le(g_out_s, x);
        out_uint16_le(g_out_s, y);
        out_uint16_le(g_out_s, cx);
        out_uint16_le(g_out_s, cy);
        out_uint16_le(g_out_s, bmpdata_bytes);
        out_uint8a(g_out_s, bmpdata, bmpdata_bytes);
    }
    return 0;
}

/******************************************************************************/
int
rdpup_draw_text(int font, int flags, int mixmode,
                short clip_left, short clip_top,
                short clip_right, short clip_bottom,
                short box_left, short box_top,
                short box_right, short box_bottom, short x, short y,
                char* data, int data_bytes)
{
    if (g_connected)
    {
        LLOGLN(10, ("  rdpup_draw_text"));
        rdpup_pre_check(32 + data_bytes);
        out_uint16_le(g_out_s, 30); /* draw text */
        out_uint16_le(g_out_s, 32 + data_bytes); /* size */
        g_count++;
        out_uint16_le(g_out_s, font);
        out_uint16_le(g_out_s, flags);
        out_uint16_le(g_out_s, mixmode);
        out_uint16_le(g_out_s, clip_left);
        out_uint16_le(g_out_s, clip_top);
        out_uint16_le(g_out_s, clip_right);
        out_uint16_le(g_out_s, clip_bottom);
        out_uint16_le(g_out_s, box_left);
        out_uint16_le(g_out_s, box_top);
        out_uint16_le(g_out_s, box_right);
        out_uint16_le(g_out_s, box_bottom);
        out_uint16_le(g_out_s, x);
        out_uint16_le(g_out_s, y);
        out_uint16_le(g_out_s, data_bytes);
        out_uint8a(g_out_s, data, data_bytes);
    }
    return 0;
}

/******************************************************************************/
int
rdpup_composite(short srcidx, int srcformat, short srcwidth, CARD8 srcrepeat,
                PictTransform* srctransform, CARD8 mskflags,
                short mskidx, int mskformat, short mskwidth, CARD8 mskrepeat,
                CARD8 op, short srcx, short srcy, short mskx, short msky,
                short dstx, short dsty, short width, short height,
                int dstformat)
{
    if (g_connected)
    {
        LLOGLN(10, ("  rdpup_composite"));
        rdpup_pre_check(84);
        out_uint16_le(g_out_s, 33);
        out_uint16_le(g_out_s, 84); /* size */
        g_count++;
        out_uint16_le(g_out_s, srcidx);
        out_uint32_le(g_out_s, srcformat);
        out_uint16_le(g_out_s, srcwidth);
        out_uint8(g_out_s, srcrepeat);
        if (srctransform == 0)
        {
            out_uint8s(g_out_s, 10 * 4);
        }
        else
        {
            out_uint32_le(g_out_s, 1);
            out_uint32_le(g_out_s, srctransform->matrix[0][0]);
            out_uint32_le(g_out_s, srctransform->matrix[0][1]);
            out_uint32_le(g_out_s, srctransform->matrix[0][2]);
            out_uint32_le(g_out_s, srctransform->matrix[1][0]);
            out_uint32_le(g_out_s, srctransform->matrix[1][1]);
            out_uint32_le(g_out_s, srctransform->matrix[1][2]);
            out_uint32_le(g_out_s, srctransform->matrix[2][0]);
            out_uint32_le(g_out_s, srctransform->matrix[2][1]);
            out_uint32_le(g_out_s, srctransform->matrix[2][2]);
        }
        out_uint8(g_out_s, mskflags);
        out_uint16_le(g_out_s, mskidx);
        out_uint32_le(g_out_s, mskformat);
        out_uint16_le(g_out_s, mskwidth);
        out_uint8(g_out_s, mskrepeat);
        out_uint8(g_out_s, op);
        out_uint16_le(g_out_s, srcx);
        out_uint16_le(g_out_s, srcy);
        out_uint16_le(g_out_s, mskx);
        out_uint16_le(g_out_s, msky);
        out_uint16_le(g_out_s, dstx);
        out_uint16_le(g_out_s, dsty);
        out_uint16_le(g_out_s, width);
        out_uint16_le(g_out_s, height);
        out_uint32_le(g_out_s, dstformat);
    }
    return 0;
}<|MERGE_RESOLUTION|>--- conflicted
+++ resolved
@@ -261,7 +261,6 @@
     if (g_os_bitmaps == 0)
     {
         LLOGLN(10, ("rdpup_add_os_bitmap: test error 2"));
-<<<<<<< HEAD
         return -1;
     }
 
@@ -274,20 +273,6 @@
         return -1;
     }
 
-=======
-        return -1;
-    }
-
-    this_bytes = pixmap->devKind * pixmap->drawable.height;
-    if (this_bytes > MAX_OS_BYTES)
-    {
-        LLOGLN(10, ("rdpup_add_os_bitmap: error, too big this_bytes %d "
-               "width %d height %d", this_bytes,
-               pixmap->drawable.height, pixmap->drawable.height));
-        return -1;
-    }
-
->>>>>>> 0a2b3a2f
     oldest = 0x7fffffff;
     oldest_index = -1;
     rv = -1;
@@ -430,50 +415,12 @@
     else
     {
         LLOGLN(0, ("rdpup_remove_os_bitmap: error"));
-<<<<<<< HEAD
     }
 
     LLOGLN(10, ("rdpup_remove_os_bitmap: g_pixmap_num_used %d",
            g_pixmap_num_used));
     return 0;
 }
-
-/*****************************************************************************/
-int
-rdpup_update_os_use(int rdpindex)
-{
-    LLOGLN(10, ("rdpup_update_use: index %d stamp %d",
-           rdpindex, g_os_bitmaps[rdpindex].stamp));
-
-    if (g_os_bitmaps == 0)
-    {
-        return 1;
-    }
-
-    if ((rdpindex < 0) && (rdpindex >= g_max_os_bitmaps))
-    {
-        return 1;
-    }
-
-    if (g_os_bitmaps[rdpindex].used)
-    {
-        g_os_bitmaps[rdpindex].stamp = g_os_bitmap_stamp;
-        g_os_bitmap_stamp++;
-    }
-    else
-    {
-        LLOGLN(0, ("rdpup_update_use: error rdpindex %d", rdpindex));
-    }
-
-=======
-    }
-
-    LLOGLN(10, ("rdpup_remove_os_bitmap: g_pixmap_num_used %d",
-           g_pixmap_num_used));
->>>>>>> 0a2b3a2f
-    return 0;
-}
-
 
 /*****************************************************************************/
 int
@@ -591,11 +538,7 @@
 rdpup_send_pending(void)
 {
     int rv;
-<<<<<<< HEAD
-    
-=======
-
->>>>>>> 0a2b3a2f
+
     rv = 0;
     if (g_connected && g_begin)
     {
@@ -1016,7 +959,6 @@
                 break;
             case 103: /* right button up */
                 g_button_mask = g_button_mask & (~XR_BUTTON3);
-<<<<<<< HEAD
                 PtrAddEvent(g_button_mask, g_cursor_x, g_cursor_y);
                 break;
             case 104: /* right button down */
@@ -1055,46 +997,6 @@
                 g_button_mask = g_button_mask | XR_BUTTON5;
                 PtrAddEvent(g_button_mask, g_cursor_x, g_cursor_y);
                 break;
-=======
-                PtrAddEvent(g_button_mask, g_cursor_x, g_cursor_y);
-                break;
-            case 104: /* right button down */
-                g_cursor_x = l_bound_by(param1, 0, g_rdpScreen.width - 2);
-                g_cursor_y = l_bound_by(param2, 0, g_rdpScreen.height - 2);
-                g_button_mask = g_button_mask | XR_BUTTON3;
-                PtrAddEvent(g_button_mask, g_cursor_x, g_cursor_y);
-                break;
-            case 105: /* middle button down */
-                g_button_mask = g_button_mask & (~XR_BUTTON2);
-                PtrAddEvent(g_button_mask, g_cursor_x, g_cursor_y);
-                break;
-            case 106: /* middle button up */
-                g_cursor_x = l_bound_by(param1, 0, g_rdpScreen.width - 2);
-                g_cursor_y = l_bound_by(param2, 0, g_rdpScreen.height - 2);
-                g_button_mask = g_button_mask | XR_BUTTON2;
-                PtrAddEvent(g_button_mask, g_cursor_x, g_cursor_y);
-                break;
-            case 107: /* button 4 up */
-                g_button_mask = g_button_mask & (~XR_BUTTON4);
-                PtrAddEvent(g_button_mask, g_cursor_x, g_cursor_y);
-                break;
-            case 108: /* button 4 down */
-                g_cursor_x = l_bound_by(param1, 0, g_rdpScreen.width - 2);
-                g_cursor_y = l_bound_by(param2, 0, g_rdpScreen.height - 2);
-                g_button_mask = g_button_mask | XR_BUTTON4;
-                PtrAddEvent(g_button_mask, g_cursor_x, g_cursor_y);
-                break;
-            case 109: /* button 5 up */
-                g_button_mask = g_button_mask & (~XR_BUTTON5);
-                PtrAddEvent(g_button_mask, g_cursor_x, g_cursor_y);
-                break;
-            case 110: /* button 5 down */
-                g_cursor_x = l_bound_by(param1, 0, g_rdpScreen.width - 2);
-                g_cursor_y = l_bound_by(param2, 0, g_rdpScreen.height - 2);
-                g_button_mask = g_button_mask | XR_BUTTON5;
-                PtrAddEvent(g_button_mask, g_cursor_x, g_cursor_y);
-                break;
->>>>>>> 0a2b3a2f
             case 111: /* button 6 up */
                 g_button_mask = g_button_mask & (~XR_BUTTON6);
                 PtrAddEvent(g_button_mask, g_cursor_x, g_cursor_y);
@@ -1175,7 +1077,6 @@
         if (g_rdpScreen.client_info.order_flags_ex & 0x100)
         {
             g_do_composite = 1;
-<<<<<<< HEAD
         }
         if (g_do_glyph_cache)
         {
@@ -1185,17 +1086,6 @@
         {
             LLOGLN(0, ("  using client composite"));
         }
-=======
-        }
-        if (g_do_glyph_cache)
-        {
-            LLOGLN(0, ("  using glyph cache"));
-        }
-        if (g_do_composite)
-        {
-            LLOGLN(0, ("  using client composite"));
-        }
->>>>>>> 0a2b3a2f
         LLOGLN(10, ("order_flags_ex 0x%x", g_rdpScreen.client_info.order_flags_ex));
         if (g_rdpScreen.client_info.offscreen_cache_entries == 2000)
         {
@@ -1226,12 +1116,9 @@
             LLOGLN(0, ("  client can not do multimon"));
             g_do_multimon = 0;
         }
-<<<<<<< HEAD
-=======
 
         rdpLoadLayout(g_rdpScreen.client_info.keylayout);
 
->>>>>>> 0a2b3a2f
     }
     else if (msg_type == 105)
     {
@@ -1547,11 +1434,7 @@
 rdpup_pre_check(int in_size)
 {
     int rv;
-<<<<<<< HEAD
-    
-=======
-
->>>>>>> 0a2b3a2f
+
     rv = 0;
     if (!g_begin)
     {
@@ -2346,11 +2229,7 @@
     int lw;
     int size;
     struct image_data lid;
-<<<<<<< HEAD
-    
-=======
-
->>>>>>> 0a2b3a2f
+
     LLOGLN(10, ("rdpup_send_alpha_area: id %p x %d y %d w %d h %d",
                 id, x, y, w, h));
     if (id == 0)
@@ -2358,11 +2237,7 @@
         rdpup_get_screen_image_rect(&lid);
         id = &lid;
     }
-<<<<<<< HEAD
-    
-=======
-
->>>>>>> 0a2b3a2f
+
     if (x >= id->width)
     {
         return;
@@ -2608,11 +2483,7 @@
     if (g_connected)
     {
         int flags = WINDOW_ORDER_TYPE_WINDOW;
-<<<<<<< HEAD
-        
-=======
-
->>>>>>> 0a2b3a2f
+
         rdpup_pre_check(16);
         out_uint16_le(g_out_s, 27);
         out_uint16_le(g_out_s, 16);
@@ -2912,11 +2783,7 @@
 rdpup_check_alpha_dirty(PixmapPtr pDirtyPixmap, rdpPixmapRec* pDirtyPriv)
 {
     struct image_data id;
-<<<<<<< HEAD
-    
-=======
-
->>>>>>> 0a2b3a2f
+
     LLOGLN(10, ("rdpup_check_alpha_dirty: width %d height %d",
                 pDirtyPixmap->drawable.width, pDirtyPixmap->drawable.height));
     if (pDirtyPriv == 0)
