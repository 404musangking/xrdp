/*
Copyright 2005-2012 Jay Sorg

Permission to use, copy, modify, distribute, and sell this software and its
documentation for any purpose is hereby granted without fee, provided that
the above copyright notice appear in all copies and that both that
copyright notice and this permission notice appear in supporting
documentation.

The above copyright notice and this permission notice shall be included in
all copies or substantial portions of the Software.

THE SOFTWARE IS PROVIDED "AS IS", WITHOUT WARRANTY OF ANY KIND, EXPRESS OR
IMPLIED, INCLUDING BUT NOT LIMITED TO THE WARRANTIES OF MERCHANTABILITY,
FITNESS FOR A PARTICULAR PURPOSE AND NONINFRINGEMENT.  IN NO EVENT SHALL THE
OPEN GROUP BE LIABLE FOR ANY CLAIM, DAMAGES OR OTHER LIABILITY, WHETHER IN
AN ACTION OF CONTRACT, TORT OR OTHERWISE, ARISING FROM, OUT OF OR IN
CONNECTION WITH THE SOFTWARE OR THE USE OR OTHER DEALINGS IN THE SOFTWARE.

*/

#include "rdp.h"
#include "rdpdraw.h"

#define LDEBUG 0

#define LOG_LEVEL 1
#define LLOG(_level, _args) \
    do { if (_level < LOG_LEVEL) { ErrorF _args ; } } while (0)
#define LLOGLN(_level, _args) \
    do { if (_level < LOG_LEVEL) { ErrorF _args ; ErrorF("\n"); } } while (0)

extern rdpScreenInfoRec g_rdpScreen; /* from rdpmain.c */
extern DevPrivateKeyRec g_rdpGCIndex; /* from rdpmain.c */
extern DevPrivateKeyRec g_rdpWindowIndex; /* from rdpmain.c */
extern DevPrivateKeyRec g_rdpPixmapIndex; /* from rdpmain.c */
extern int g_Bpp; /* from rdpmain.c */
extern ScreenPtr g_pScreen; /* from rdpmain.c */
extern Bool g_wrapPixmap; /* from rdpmain.c */
extern int g_can_do_pix_to_pix; /* from rdpmain.c */
extern int g_do_dirty_os; /* in rdpmain.c */
extern int g_do_dirty_ons; /* in rdpmain.c */
extern rdpPixmapRec g_screenPriv; /* in rdpmain.c */

extern GCOps g_rdpGCOps; /* from rdpdraw.c */

extern int g_con_number; /* in rdpup.c */

/******************************************************************************/
static RegionPtr
rdpCopyAreaOrg(DrawablePtr pSrc, DrawablePtr pDst, GCPtr pGC,
               int srcx, int srcy, int w, int h, int dstx, int dsty)
{
    rdpGCPtr priv;
    GCFuncs *oldFuncs;
    RegionPtr rv;

    GC_OP_PROLOGUE(pGC);
    rv = pGC->ops->CopyArea(pSrc, pDst, pGC, srcx, srcy, w, h, dstx, dsty);
    GC_OP_EPILOGUE(pGC);
    return rv;
}

/******************************************************************************/
static RegionPtr
rdpCopyAreaWndToWnd(WindowPtr pSrcWnd, WindowPtr pDstWnd, GCPtr pGC,
                    int srcx, int srcy, int w, int h,
                    int dstx, int dsty)
{
    int cd;
    int lsrcx;
    int lsrcy;
    int ldstx;
    int ldsty;
    int num_clips;
    int dx;
    int dy;
    int j;
    BoxRec box;
    RegionPtr rv;
    RegionRec clip_reg;

    LLOGLN(10, ("rdpCopyAreaWndToWnd:"));

    rv = rdpCopyAreaOrg(&(pSrcWnd->drawable), &(pDstWnd->drawable),
                        pGC, srcx, srcy, w, h, dstx, dsty);
    RegionInit(&clip_reg, NullBox, 0);
    cd = rdp_get_clip(&clip_reg, &(pDstWnd->drawable), pGC);
    lsrcx = pSrcWnd->drawable.x + srcx;
    lsrcy = pSrcWnd->drawable.y + srcy;
    ldstx = pDstWnd->drawable.x + dstx;
    ldsty = pDstWnd->drawable.y + dsty;

    if (cd == 1)
    {
        rdpup_begin_update();
        rdpup_screen_blt(ldstx, ldsty, w, h, lsrcx, lsrcy);
        rdpup_end_update();
    }
    else if (cd == 2)
    {
        num_clips = REGION_NUM_RECTS(&clip_reg);

        if (num_clips > 0)
        {
            rdpup_begin_update();
            dx = dstx - srcx;
            dy = dsty - srcy;

            if ((dy < 0) || ((dy == 0) && (dx < 0)))
            {
                for (j = 0; j < num_clips; j++)
                {
                    box = REGION_RECTS(&clip_reg)[j];
                    rdpup_set_clip(box.x1, box.y1, box.x2 - box.x1, box.y2 - box.y1);
                    rdpup_screen_blt(ldstx, ldsty, w, h, lsrcx, lsrcy);
                }
            }
            else
            {
                for (j = num_clips - 1; j >= 0; j--)
                {
                    box = REGION_RECTS(&clip_reg)[j];
                    rdpup_set_clip(box.x1, box.y1, box.x2 - box.x1, box.y2 - box.y1);
                    rdpup_screen_blt(ldstx, ldsty, w, h, lsrcx, lsrcy);
                }
            }

            rdpup_reset_clip();
            rdpup_end_update();
        }
    }

    RegionUninit(&clip_reg);
    return rv;
}

/******************************************************************************/
static RegionPtr
rdpCopyAreaWndToPixmap(WindowPtr pSrcWnd,
                       PixmapPtr pDstPixmap, rdpPixmapRec *pDstPriv,
                       GCPtr pGC, int srcx, int srcy, int w, int h,
                       int dstx, int dsty)
{
    int cd;
    int lsrcx;
    int lsrcy;
    int ldstx;
    int ldsty;
    int num_clips;
    int dx;
    int dy;
    int j;
    BoxRec box;
    RegionPtr rv;
    RegionRec clip_reg;

    LLOGLN(10, ("rdpCopyAreaWndToPixmap:"));

    rv = rdpCopyAreaOrg(&(pSrcWnd->drawable), &(pDstPixmap->drawable),
                        pGC, srcx, srcy, w, h, dstx, dsty);
    RegionInit(&clip_reg, NullBox, 0);
    cd = rdp_get_clip(&clip_reg, &(pDstPixmap->drawable), pGC);
    lsrcx = pSrcWnd->drawable.x + srcx;
    lsrcy = pSrcWnd->drawable.y + srcy;
    ldstx = pDstPixmap->drawable.x + dstx;
    ldsty = pDstPixmap->drawable.y + dsty;

    if (cd == 1)
    {
        rdpup_switch_os_surface(pDstPriv->rdpindex);
        rdpup_begin_update();
        rdpup_screen_blt(ldstx, ldsty, w, h, lsrcx, lsrcy);
        rdpup_end_update();
        rdpup_switch_os_surface(-1);
    }
    else if (cd == 2)
    {
        num_clips = REGION_NUM_RECTS(&clip_reg);

        if (num_clips > 0)
        {
            rdpup_switch_os_surface(pDstPriv->rdpindex);
            rdpup_begin_update();
            dx = dstx - srcx;
            dy = dsty - srcy;

            if ((dy < 0) || ((dy == 0) && (dx < 0)))
            {
                for (j = 0; j < num_clips; j++)
                {
                    box = REGION_RECTS(&clip_reg)[j];
                    rdpup_set_clip(box.x1, box.y1, box.x2 - box.x1, box.y2 - box.y1);
                    rdpup_screen_blt(ldstx, ldsty, w, h, lsrcx, lsrcy);
                }
            }
            else
            {
                for (j = num_clips - 1; j >= 0; j--)
                {
                    box = REGION_RECTS(&clip_reg)[j];
                    rdpup_set_clip(box.x1, box.y1, box.x2 - box.x1, box.y2 - box.y1);
                    rdpup_screen_blt(ldstx, ldsty, w, h, lsrcx, lsrcy);
                }
            }

            rdpup_reset_clip();
            rdpup_end_update();
            rdpup_switch_os_surface(-1);
        }
    }

    RegionUninit(&clip_reg);
    return rv;
}

/******************************************************************************/
/* draw from an off screen pixmap to a visible window */
static RegionPtr
rdpCopyAreaPixmapToWnd(PixmapPtr pSrcPixmap, rdpPixmapRec *pSrcPriv,
                       WindowPtr pDstWnd, GCPtr pGC,
                       int srcx, int srcy, int w, int h,
                       int dstx, int dsty)
{
    int lsrcx;
    int lsrcy;
    int ldstx;
    int ldsty;
    int cd;
    int j;
    int num_clips;
    RegionPtr rv;
    RegionRec clip_reg;
    BoxRec box;

    LLOGLN(10, ("rdpCopyAreaPixmapToWnd:"));

    rv = rdpCopyAreaOrg(&(pSrcPixmap->drawable), &(pDstWnd->drawable),
                        pGC, srcx, srcy, w, h, dstx, dsty);
    RegionInit(&clip_reg, NullBox, 0);
    cd = rdp_get_clip(&clip_reg, &(pDstWnd->drawable), pGC);
    ldstx = pDstWnd->drawable.x + dstx;
    ldsty = pDstWnd->drawable.y + dsty;
    lsrcx = pSrcPixmap->drawable.x + srcx;
    lsrcy = pSrcPixmap->drawable.y + srcy;

    if (cd == 1)
    {
        rdpup_begin_update();
        rdpup_paint_rect_os(ldstx, ldsty, w, h, pSrcPriv->rdpindex, lsrcx, lsrcy);
        rdpup_end_update();
    }
    else if (cd == 2)
    {
        num_clips = REGION_NUM_RECTS(&clip_reg);

        if (num_clips > 0)
        {
            rdpup_begin_update();
            LLOGLN(10, ("rdpCopyAreaPixmapToWnd: num_clips %d", num_clips));

            for (j = 0; j < num_clips; j++)
            {
                box = REGION_RECTS(&clip_reg)[j];
                LLOGLN(10, ("rdpCopyAreaPixmapToWnd: %d %d %d %d", box.x1, box.y1, box.x2, box.y2));
                rdpup_set_clip(box.x1, box.y1, box.x2 - box.x1, box.y2 - box.y1);
                LLOGLN(10, ("rdpCopyAreaPixmapToWnd: %d %d", w, h));
                rdpup_paint_rect_os(ldstx, ldsty, w, h, pSrcPriv->rdpindex, lsrcx, lsrcy);
            }

            rdpup_reset_clip();
            rdpup_end_update();
        }
    }

    RegionUninit(&clip_reg);
    return rv;
}

/******************************************************************************/
/* draw from an off screen pixmap to an off screen pixmap */
static RegionPtr
rdpCopyAreaPixmapToPixmap(PixmapPtr pSrcPixmap, rdpPixmapRec *pSrcPriv,
                          PixmapPtr pDstPixmap, rdpPixmapRec *pDstPriv,
                          GCPtr pGC, int srcx, int srcy, int w, int h,
                          int dstx, int dsty)
{
    int lsrcx;
    int lsrcy;
    int ldstx;
    int ldsty;
    int cd;
    int j;
    int num_clips;
    RegionPtr rv;
    RegionRec clip_reg;
    BoxRec box;

    LLOGLN(10, ("rdpCopyAreaPixmapToPixmap:"));

    rv = rdpCopyAreaOrg(&(pSrcPixmap->drawable), &(pDstPixmap->drawable),
                        pGC, srcx, srcy, w, h, dstx, dsty);
    RegionInit(&clip_reg, NullBox, 0);
    cd = rdp_get_clip(&clip_reg, &(pDstPixmap->drawable), pGC);
    LLOGLN(10, ("rdpCopyAreaPixmapToPixmap: cd %d", cd));
    ldstx = pDstPixmap->drawable.x + dstx;
    ldsty = pDstPixmap->drawable.y + dsty;
    lsrcx = pSrcPixmap->drawable.x + srcx;
    lsrcy = pSrcPixmap->drawable.y + srcy;

    if (cd == 1)
    {
        rdpup_switch_os_surface(pDstPriv->rdpindex);
        rdpup_begin_update();
        rdpup_paint_rect_os(ldstx, ldsty, w, h, pSrcPriv->rdpindex, lsrcx, lsrcy);
        LLOGLN(10, ("%d %d %d %d %d %d", ldstx, ldsty, w, h, lsrcx, lsrcy));
        rdpup_end_update();
        rdpup_switch_os_surface(-1);
    }
    else if (cd == 2)
    {
        num_clips = REGION_NUM_RECTS(&clip_reg);

        if (num_clips > 0)
        {
            rdpup_switch_os_surface(pDstPriv->rdpindex);
            rdpup_begin_update();
            LLOGLN(10, ("rdpCopyAreaPixmapToPixmap: num_clips %d", num_clips));

            for (j = 0; j < num_clips; j++)
            {
                box = REGION_RECTS(&clip_reg)[j];
                rdpup_set_clip(box.x1, box.y1, box.x2 - box.x1, box.y2 - box.y1);
                rdpup_paint_rect_os(ldstx, ldsty, w, h, pSrcPriv->rdpindex, lsrcx, lsrcy);
                LLOGLN(10, ("%d %d %d %d %d %d", ldstx, ldsty, w, h, lsrcx, lsrcy));
            }

            rdpup_reset_clip();
            rdpup_end_update();
            rdpup_switch_os_surface(-1);
        }
    }

    RegionUninit(&clip_reg);
    return rv;
}

/******************************************************************************/
RegionPtr
rdpCopyArea(DrawablePtr pSrc, DrawablePtr pDst, GCPtr pGC,
            int srcx, int srcy, int w, int h, int dstx, int dsty)
{
    RegionPtr rv;
    RegionRec clip_reg;
    RegionRec box_reg;
    RegionRec reg1;
    int num_clips;
    int cd;
    int j;
    int can_do_screen_blt;
    int got_id;
    int dirty_type;
    int post_process;
    int reset_surface;
    struct image_data id;
    BoxRec box;
    BoxPtr pbox;
    PixmapPtr pSrcPixmap;
    PixmapPtr pDstPixmap;
    rdpPixmapRec *pSrcPriv;
    rdpPixmapRec *pDstPriv;
    rdpPixmapRec *pDirtyPriv;
    WindowPtr pDstWnd;
    WindowPtr pSrcWnd;

    LLOGLN(10, ("rdpCopyArea:"));

    if (pSrc->type == DRAWABLE_WINDOW)
    {
<<<<<<< HEAD
        pSrcWnd = (WindowPtr)pSrc;

        if (pSrcWnd->viewable)
=======
      rdpup_check_dirty_screen(&g_screenPriv);
      if (pDst->type == DRAWABLE_WINDOW)
      {
        pDstWnd = (WindowPtr)pDst;
        if (pDstWnd->viewable)
        {
          can_do_screen_blt = pGC->alu == GXcopy;
          if (can_do_screen_blt)
          {
            return rdpCopyAreaWndToWnd(pSrcWnd, pDstWnd, pGC,
                                       srcx, srcy, w, h, dstx, dsty);
          }
        }
      }
      else if (pDst->type == DRAWABLE_PIXMAP)
      {
        pDstPixmap = (PixmapPtr)pDst;
        pDstPriv = GETPIXPRIV(pDstPixmap);
        if (XRDP_IS_OS(pDstPriv))
>>>>>>> 6504737b
        {
            if (pDst->type == DRAWABLE_WINDOW)
            {
                pDstWnd = (WindowPtr)pDst;

                if (pDstWnd->viewable)
                {
                    can_do_screen_blt = pGC->alu == GXcopy;

                    if (can_do_screen_blt)
                    {
                        return rdpCopyAreaWndToWnd(pSrcWnd, pDstWnd, pGC,
                                                   srcx, srcy, w, h, dstx, dsty);
                    }
                }
            }
            else if (pDst->type == DRAWABLE_PIXMAP)
            {
                pDstPixmap = (PixmapPtr)pDst;
                pDstPriv = GETPIXPRIV(pDstPixmap);

                if (XRDP_IS_OS(pDstPriv))
                {
                    can_do_screen_blt = pGC->alu == GXcopy;

                    if (can_do_screen_blt)
                    {
                        rdpup_check_dirty(pDstPixmap, pDstPriv);
                        return rdpCopyAreaWndToPixmap(pSrcWnd, pDstPixmap, pDstPriv, pGC,
                                                      srcx, srcy, w, h, dstx, dsty);
                    }
                }
            }
        }
    }

    if (pSrc->type == DRAWABLE_PIXMAP)
    {
        pSrcPixmap = (PixmapPtr)pSrc;
        pSrcPriv = GETPIXPRIV(pSrcPixmap);

        if (XRDP_IS_OS(pSrcPriv))
        {
<<<<<<< HEAD
            if (pDst->type == DRAWABLE_WINDOW)
            {
                pDstWnd = (WindowPtr)pDst;

                if (pDstWnd->viewable)
                {
                    rdpup_check_dirty(pSrcPixmap, pSrcPriv);
                    return rdpCopyAreaPixmapToWnd(pSrcPixmap, pSrcPriv, pDstWnd, pGC,
                                                  srcx, srcy, w, h, dstx, dsty);
                }
            }
            else if (pDst->type == DRAWABLE_PIXMAP)
            {
                pDstPixmap = (PixmapPtr)pDst;
                pDstPriv = GETPIXPRIV(pDstPixmap);

                if (XRDP_IS_OS(pDstPriv))
                {
                    if (g_can_do_pix_to_pix)
                    {
                        rdpup_check_dirty(pSrcPixmap, pSrcPriv);
                        rdpup_check_dirty(pDstPixmap, pDstPriv);
                        return rdpCopyAreaPixmapToPixmap(pSrcPixmap, pSrcPriv,
                                                         pDstPixmap, pDstPriv,
                                                         pGC, srcx, srcy, w, h,
                                                         dstx, dsty);
                    }
                }
            }
=======
          rdpup_check_dirty_screen(&g_screenPriv);
          rdpup_check_dirty(pSrcPixmap, pSrcPriv);
          return rdpCopyAreaPixmapToWnd(pSrcPixmap, pSrcPriv, pDstWnd, pGC,
                                        srcx, srcy, w, h, dstx, dsty);
>>>>>>> 6504737b
        }
    }

    /* do original call */
    rv = rdpCopyAreaOrg(pSrc, pDst, pGC, srcx, srcy, w, h, dstx, dsty);

    dirty_type = 0;
    pDirtyPriv = 0;
    post_process = 0;
    reset_surface = 0;
    got_id = 0;

    if (pDst->type == DRAWABLE_PIXMAP)
    {
        pDstPixmap = (PixmapPtr)pDst;
        pDstPriv = GETPIXPRIV(pDstPixmap);

        if (XRDP_IS_OS(pDstPriv))
        {
            post_process = 1;

            if (g_do_dirty_os)
            {
                LLOGLN(10, ("rdpCopyArea: gettig dirty"));
                pDstPriv->is_dirty = 1;
                pDirtyPriv = pDstPriv;
                dirty_type = RDI_IMGLL;
            }
            else
            {
                rdpup_switch_os_surface(pDstPriv->rdpindex);
                reset_surface = 1;
                rdpup_get_pixmap_image_rect(pDstPixmap, &id);
                got_id = 1;
            }
        }
    }
    else
    {
<<<<<<< HEAD
        if (pDst->type == DRAWABLE_WINDOW)
        {
            pDstWnd = (WindowPtr)pDst;

            if (pDstWnd->viewable)
            {
                post_process = 1;
                rdpup_get_screen_image_rect(&id);
                got_id = 1;
            }
        }
=======
      post_process = 1;
      if (g_do_dirty_os)
      {
        LLOGLN(10, ("rdpCopyArea: gettig dirty"));
        pDstPriv->is_dirty = 1;
        pDirtyPriv = pDstPriv;
        dirty_type = RDI_IMGLL;
      }
      else
      {
        rdpup_switch_os_surface(pDstPriv->rdpindex);
        reset_surface = 1;
        rdpup_get_pixmap_image_rect(pDstPixmap, &id);
        got_id = 1;
      }
    }
  }
  else
  {
    if (pDst->type == DRAWABLE_WINDOW)
    {
      pDstWnd = (WindowPtr)pDst;
      if (pDstWnd->viewable)
      {
        post_process = 1;
        if (g_do_dirty_ons)
        {
          LLOGLN(0, ("rdpCopyArea: gettig dirty"));
          g_screenPriv.is_dirty = 1;
          pDirtyPriv = &g_screenPriv;
          dirty_type = RDI_IMGLL;
        }
        else
        {
          rdpup_get_screen_image_rect(&id);
          got_id = 1;
        }
      }
>>>>>>> 6504737b
    }

    if (!post_process)
    {
        return rv;
    }

    RegionInit(&clip_reg, NullBox, 0);
    cd = rdp_get_clip(&clip_reg, pDst, pGC);

    if (cd == 1)
    {
        if (dirty_type != 0)
        {
            box.x1 = pDst->x + dstx;
            box.y1 = pDst->y + dsty;
            box.x2 = box.x1 + w;
            box.y2 = box.y1 + h;
            RegionInit(&reg1, &box, 0);
            draw_item_add_img_region(pDirtyPriv, &reg1, GXcopy, dirty_type);
            RegionUninit(&reg1);
        }
        else if (got_id)
        {
            rdpup_begin_update();
            rdpup_send_area(&id, pDst->x + dstx, pDst->y + dsty, w, h);
            rdpup_end_update();
        }
    }
    else if (cd == 2)
    {
        num_clips = REGION_NUM_RECTS(&clip_reg);

        if (num_clips > 0)
        {
            if (dirty_type != 0)
            {
                box.x1 = pDst->x + dstx;
                box.y1 = pDst->y + dsty;
                box.x2 = box.x1 + w;
                box.y2 = box.y1 + h;
                RegionInit(&box_reg, &box, 0);
                RegionIntersect(&clip_reg, &clip_reg, &box_reg);
                draw_item_add_img_region(pDirtyPriv, &clip_reg, GXcopy, dirty_type);
                RegionUninit(&box_reg);
            }
            else if (got_id)
            {
                rdpup_begin_update();
                box.x1 = pDst->x + dstx;
                box.y1 = pDst->y + dsty;
                box.x2 = box.x1 + w;
                box.y2 = box.y1 + h;
                RegionInit(&box_reg, &box, 0);
                RegionIntersect(&clip_reg, &clip_reg, &box_reg);
                num_clips = REGION_NUM_RECTS(&clip_reg);

                if (num_clips < 10)
                {
                    for (j = num_clips - 1; j >= 0; j--)
                    {
                        box = REGION_RECTS(&clip_reg)[j];
                        rdpup_send_area(&id, box.x1, box.y1, box.x2 - box.x1,
                                        box.y2 - box.y1);
                    }
                }
                else
                {
                    pbox = RegionExtents(&clip_reg);
                    rdpup_send_area(&id, pbox->x1, pbox->y1, pbox->x2 - pbox->x1,
                                    pbox->y2 - pbox->y1);
                }

                RegionUninit(&box_reg);
                rdpup_end_update();
            }
        }
    }

    RegionUninit(&clip_reg);

    if (reset_surface)
    {
        rdpup_switch_os_surface(-1);
    }

    return rv;
}<|MERGE_RESOLUTION|>--- conflicted
+++ resolved
@@ -377,128 +377,114 @@
 
     if (pSrc->type == DRAWABLE_WINDOW)
     {
-<<<<<<< HEAD
-        pSrcWnd = (WindowPtr)pSrc;
-
-        if (pSrcWnd->viewable)
-=======
-      rdpup_check_dirty_screen(&g_screenPriv);
-      if (pDst->type == DRAWABLE_WINDOW)
-      {
-        pDstWnd = (WindowPtr)pDst;
-        if (pDstWnd->viewable)
-        {
-          can_do_screen_blt = pGC->alu == GXcopy;
-          if (can_do_screen_blt)
-          {
-            return rdpCopyAreaWndToWnd(pSrcWnd, pDstWnd, pGC,
-                                       srcx, srcy, w, h, dstx, dsty);
-          }
-        }
-      }
-      else if (pDst->type == DRAWABLE_PIXMAP)
-      {
-        pDstPixmap = (PixmapPtr)pDst;
-        pDstPriv = GETPIXPRIV(pDstPixmap);
-        if (XRDP_IS_OS(pDstPriv))
->>>>>>> 6504737b
-        {
-            if (pDst->type == DRAWABLE_WINDOW)
-            {
-                pDstWnd = (WindowPtr)pDst;
-
-                if (pDstWnd->viewable)
-                {
-                    can_do_screen_blt = pGC->alu == GXcopy;
-
-                    if (can_do_screen_blt)
+        rdpup_check_dirty_screen(&g_screenPriv);
+
+        if (pDst->type == DRAWABLE_WINDOW)
+        {
+            pDstWnd = (WindowPtr)pDst;
+
+            if (pDstWnd->viewable)
+            {
+                can_do_screen_blt = pGC->alu == GXcopy;
+
+                if (can_do_screen_blt)
+                {
+                    return rdpCopyAreaWndToWnd(pSrcWnd, pDstWnd, pGC,
+                                               srcx, srcy, w, h, dstx, dsty);
+                }
+            }
+        }
+        else if (pDst->type == DRAWABLE_PIXMAP)
+        {
+            pDstPixmap = (PixmapPtr)pDst;
+            pDstPriv = GETPIXPRIV(pDstPixmap);
+
+            if (XRDP_IS_OS(pDstPriv))
+            {
+                if (pDst->type == DRAWABLE_WINDOW)
+                {
+                    pDstWnd = (WindowPtr)pDst;
+
+                    if (pDstWnd->viewable)
                     {
-                        return rdpCopyAreaWndToWnd(pSrcWnd, pDstWnd, pGC,
-                                                   srcx, srcy, w, h, dstx, dsty);
+                        can_do_screen_blt = pGC->alu == GXcopy;
+
+                        if (can_do_screen_blt)
+                        {
+                            return rdpCopyAreaWndToWnd(pSrcWnd, pDstWnd, pGC,
+                                                       srcx, srcy, w, h, dstx, dsty);
+                        }
                     }
                 }
-            }
-            else if (pDst->type == DRAWABLE_PIXMAP)
-            {
-                pDstPixmap = (PixmapPtr)pDst;
-                pDstPriv = GETPIXPRIV(pDstPixmap);
-
-                if (XRDP_IS_OS(pDstPriv))
-                {
-                    can_do_screen_blt = pGC->alu == GXcopy;
-
-                    if (can_do_screen_blt)
+                else if (pDst->type == DRAWABLE_PIXMAP)
+                {
+                    pDstPixmap = (PixmapPtr)pDst;
+                    pDstPriv = GETPIXPRIV(pDstPixmap);
+
+                    if (XRDP_IS_OS(pDstPriv))
                     {
-                        rdpup_check_dirty(pDstPixmap, pDstPriv);
-                        return rdpCopyAreaWndToPixmap(pSrcWnd, pDstPixmap, pDstPriv, pGC,
-                                                      srcx, srcy, w, h, dstx, dsty);
+                        can_do_screen_blt = pGC->alu == GXcopy;
+
+                        if (can_do_screen_blt)
+                        {
+                            rdpup_check_dirty(pDstPixmap, pDstPriv);
+                            return rdpCopyAreaWndToPixmap(pSrcWnd, pDstPixmap, pDstPriv, pGC,
+                                                          srcx, srcy, w, h, dstx, dsty);
+                        }
                     }
                 }
             }
         }
-    }
-
-    if (pSrc->type == DRAWABLE_PIXMAP)
-    {
-        pSrcPixmap = (PixmapPtr)pSrc;
-        pSrcPriv = GETPIXPRIV(pSrcPixmap);
-
-        if (XRDP_IS_OS(pSrcPriv))
-        {
-<<<<<<< HEAD
-            if (pDst->type == DRAWABLE_WINDOW)
-            {
-                pDstWnd = (WindowPtr)pDst;
-
-                if (pDstWnd->viewable)
-                {
-                    rdpup_check_dirty(pSrcPixmap, pSrcPriv);
-                    return rdpCopyAreaPixmapToWnd(pSrcPixmap, pSrcPriv, pDstWnd, pGC,
-                                                  srcx, srcy, w, h, dstx, dsty);
-                }
-            }
-            else if (pDst->type == DRAWABLE_PIXMAP)
-            {
-                pDstPixmap = (PixmapPtr)pDst;
-                pDstPriv = GETPIXPRIV(pDstPixmap);
-
-                if (XRDP_IS_OS(pDstPriv))
-                {
-                    if (g_can_do_pix_to_pix)
-                    {
-                        rdpup_check_dirty(pSrcPixmap, pSrcPriv);
-                        rdpup_check_dirty(pDstPixmap, pDstPriv);
-                        return rdpCopyAreaPixmapToPixmap(pSrcPixmap, pSrcPriv,
-                                                         pDstPixmap, pDstPriv,
-                                                         pGC, srcx, srcy, w, h,
-                                                         dstx, dsty);
-                    }
-                }
-            }
-=======
-          rdpup_check_dirty_screen(&g_screenPriv);
-          rdpup_check_dirty(pSrcPixmap, pSrcPriv);
-          return rdpCopyAreaPixmapToWnd(pSrcPixmap, pSrcPriv, pDstWnd, pGC,
-                                        srcx, srcy, w, h, dstx, dsty);
->>>>>>> 6504737b
-        }
-    }
-
-    /* do original call */
-    rv = rdpCopyAreaOrg(pSrc, pDst, pGC, srcx, srcy, w, h, dstx, dsty);
-
-    dirty_type = 0;
-    pDirtyPriv = 0;
-    post_process = 0;
-    reset_surface = 0;
-    got_id = 0;
-
-    if (pDst->type == DRAWABLE_PIXMAP)
-    {
-        pDstPixmap = (PixmapPtr)pDst;
-        pDstPriv = GETPIXPRIV(pDstPixmap);
-
-        if (XRDP_IS_OS(pDstPriv))
+
+        if (pSrc->type == DRAWABLE_PIXMAP)
+        {
+            pSrcPixmap = (PixmapPtr)pSrc;
+            pSrcPriv = GETPIXPRIV(pSrcPixmap);
+
+            if (XRDP_IS_OS(pSrcPriv))
+            {
+                rdpup_check_dirty_screen(&g_screenPriv);
+                rdpup_check_dirty(pSrcPixmap, pSrcPriv);
+                return rdpCopyAreaPixmapToWnd(pSrcPixmap, pSrcPriv, pDstWnd, pGC,
+                                              srcx, srcy, w, h, dstx, dsty);
+            }
+        }
+
+        /* do original call */
+        rv = rdpCopyAreaOrg(pSrc, pDst, pGC, srcx, srcy, w, h, dstx, dsty);
+
+        dirty_type = 0;
+        pDirtyPriv = 0;
+        post_process = 0;
+        reset_surface = 0;
+        got_id = 0;
+
+        if (pDst->type == DRAWABLE_PIXMAP)
+        {
+            pDstPixmap = (PixmapPtr)pDst;
+            pDstPriv = GETPIXPRIV(pDstPixmap);
+
+            if (XRDP_IS_OS(pDstPriv))
+            {
+                post_process = 1;
+
+                if (g_do_dirty_os)
+                {
+                    LLOGLN(10, ("rdpCopyArea: gettig dirty"));
+                    pDstPriv->is_dirty = 1;
+                    pDirtyPriv = pDstPriv;
+                    dirty_type = RDI_IMGLL;
+                }
+                else
+                {
+                    rdpup_switch_os_surface(pDstPriv->rdpindex);
+                    reset_surface = 1;
+                    rdpup_get_pixmap_image_rect(pDstPixmap, &id);
+                    got_id = 1;
+                }
+            }
+        }
+        else
         {
             post_process = 1;
 
@@ -520,7 +506,6 @@
     }
     else
     {
-<<<<<<< HEAD
         if (pDst->type == DRAWABLE_WINDOW)
         {
             pDstWnd = (WindowPtr)pDst;
@@ -528,84 +513,31 @@
             if (pDstWnd->viewable)
             {
                 post_process = 1;
-                rdpup_get_screen_image_rect(&id);
-                got_id = 1;
-            }
-        }
-=======
-      post_process = 1;
-      if (g_do_dirty_os)
-      {
-        LLOGLN(10, ("rdpCopyArea: gettig dirty"));
-        pDstPriv->is_dirty = 1;
-        pDirtyPriv = pDstPriv;
-        dirty_type = RDI_IMGLL;
-      }
-      else
-      {
-        rdpup_switch_os_surface(pDstPriv->rdpindex);
-        reset_surface = 1;
-        rdpup_get_pixmap_image_rect(pDstPixmap, &id);
-        got_id = 1;
-      }
-    }
-  }
-  else
-  {
-    if (pDst->type == DRAWABLE_WINDOW)
-    {
-      pDstWnd = (WindowPtr)pDst;
-      if (pDstWnd->viewable)
-      {
-        post_process = 1;
-        if (g_do_dirty_ons)
-        {
-          LLOGLN(0, ("rdpCopyArea: gettig dirty"));
-          g_screenPriv.is_dirty = 1;
-          pDirtyPriv = &g_screenPriv;
-          dirty_type = RDI_IMGLL;
-        }
-        else
-        {
-          rdpup_get_screen_image_rect(&id);
-          got_id = 1;
-        }
-      }
->>>>>>> 6504737b
-    }
-
-    if (!post_process)
-    {
-        return rv;
-    }
-
-    RegionInit(&clip_reg, NullBox, 0);
-    cd = rdp_get_clip(&clip_reg, pDst, pGC);
-
-    if (cd == 1)
-    {
-        if (dirty_type != 0)
-        {
-            box.x1 = pDst->x + dstx;
-            box.y1 = pDst->y + dsty;
-            box.x2 = box.x1 + w;
-            box.y2 = box.y1 + h;
-            RegionInit(&reg1, &box, 0);
-            draw_item_add_img_region(pDirtyPriv, &reg1, GXcopy, dirty_type);
-            RegionUninit(&reg1);
-        }
-        else if (got_id)
-        {
-            rdpup_begin_update();
-            rdpup_send_area(&id, pDst->x + dstx, pDst->y + dsty, w, h);
-            rdpup_end_update();
-        }
-    }
-    else if (cd == 2)
-    {
-        num_clips = REGION_NUM_RECTS(&clip_reg);
-
-        if (num_clips > 0)
+
+                if (g_do_dirty_ons)
+                {
+                    LLOGLN(0, ("rdpCopyArea: gettig dirty"));
+                    g_screenPriv.is_dirty = 1;
+                    pDirtyPriv = &g_screenPriv;
+                    dirty_type = RDI_IMGLL;
+                }
+                else
+                {
+                    rdpup_get_screen_image_rect(&id);
+                    got_id = 1;
+                }
+            }
+        }
+
+        if (!post_process)
+        {
+            return rv;
+        }
+
+        RegionInit(&clip_reg, NullBox, 0);
+        cd = rdp_get_clip(&clip_reg, pDst, pGC);
+
+        if (cd == 1)
         {
             if (dirty_type != 0)
             {
@@ -613,50 +545,73 @@
                 box.y1 = pDst->y + dsty;
                 box.x2 = box.x1 + w;
                 box.y2 = box.y1 + h;
-                RegionInit(&box_reg, &box, 0);
-                RegionIntersect(&clip_reg, &clip_reg, &box_reg);
-                draw_item_add_img_region(pDirtyPriv, &clip_reg, GXcopy, dirty_type);
-                RegionUninit(&box_reg);
+                RegionInit(&reg1, &box, 0);
+                draw_item_add_img_region(pDirtyPriv, &reg1, GXcopy, dirty_type);
+                RegionUninit(&reg1);
             }
             else if (got_id)
             {
                 rdpup_begin_update();
-                box.x1 = pDst->x + dstx;
-                box.y1 = pDst->y + dsty;
-                box.x2 = box.x1 + w;
-                box.y2 = box.y1 + h;
-                RegionInit(&box_reg, &box, 0);
-                RegionIntersect(&clip_reg, &clip_reg, &box_reg);
-                num_clips = REGION_NUM_RECTS(&clip_reg);
-
-                if (num_clips < 10)
-                {
-                    for (j = num_clips - 1; j >= 0; j--)
+                rdpup_send_area(&id, pDst->x + dstx, pDst->y + dsty, w, h);
+                rdpup_end_update();
+            }
+        }
+        else if (cd == 2)
+        {
+            num_clips = REGION_NUM_RECTS(&clip_reg);
+
+            if (num_clips > 0)
+            {
+                if (dirty_type != 0)
+                {
+                    box.x1 = pDst->x + dstx;
+                    box.y1 = pDst->y + dsty;
+                    box.x2 = box.x1 + w;
+                    box.y2 = box.y1 + h;
+                    RegionInit(&box_reg, &box, 0);
+                    RegionIntersect(&clip_reg, &clip_reg, &box_reg);
+                    draw_item_add_img_region(pDirtyPriv, &clip_reg, GXcopy, dirty_type);
+                    RegionUninit(&box_reg);
+                }
+                else if (got_id)
+                {
+                    rdpup_begin_update();
+                    box.x1 = pDst->x + dstx;
+                    box.y1 = pDst->y + dsty;
+                    box.x2 = box.x1 + w;
+                    box.y2 = box.y1 + h;
+                    RegionInit(&box_reg, &box, 0);
+                    RegionIntersect(&clip_reg, &clip_reg, &box_reg);
+                    num_clips = REGION_NUM_RECTS(&clip_reg);
+
+                    if (num_clips < 10)
                     {
-                        box = REGION_RECTS(&clip_reg)[j];
-                        rdpup_send_area(&id, box.x1, box.y1, box.x2 - box.x1,
-                                        box.y2 - box.y1);
+                        for (j = num_clips - 1; j >= 0; j--)
+                        {
+                            box = REGION_RECTS(&clip_reg)[j];
+                            rdpup_send_area(&id, box.x1, box.y1, box.x2 - box.x1,
+                                            box.y2 - box.y1);
+                        }
                     }
-                }
-                else
-                {
-                    pbox = RegionExtents(&clip_reg);
-                    rdpup_send_area(&id, pbox->x1, pbox->y1, pbox->x2 - pbox->x1,
-                                    pbox->y2 - pbox->y1);
-                }
-
-                RegionUninit(&box_reg);
-                rdpup_end_update();
-            }
-        }
-    }
-
-    RegionUninit(&clip_reg);
-
-    if (reset_surface)
-    {
-        rdpup_switch_os_surface(-1);
-    }
-
-    return rv;
-}+                    else
+                    {
+                        pbox = RegionExtents(&clip_reg);
+                        rdpup_send_area(&id, pbox->x1, pbox->y1, pbox->x2 - pbox->x1,
+                                        pbox->y2 - pbox->y1);
+                    }
+
+                    RegionUninit(&box_reg);
+                    rdpup_end_update();
+                }
+            }
+        }
+
+        RegionUninit(&clip_reg);
+
+        if (reset_surface)
+        {
+            rdpup_switch_os_surface(-1);
+        }
+
+        return rv;
+    }