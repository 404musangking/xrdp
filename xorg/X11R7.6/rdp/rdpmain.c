--- conflicted
+++ resolved
@@ -221,7 +221,6 @@
 static Bool
 rdpScreenInit(int index, ScreenPtr pScreen, int argc, char **argv)
 {
-<<<<<<< HEAD
     int dpix;
     int dpiy;
     int ret;
@@ -231,6 +230,7 @@
     rrScrPrivPtr pRRScrPriv;
 
     g_pScreen = pScreen;
+    memset(&g_screenPriv, 0, sizeof(g_screenPriv));
 
     /*dpix = 75;
     dpiy = 75;*/
@@ -251,36 +251,6 @@
     ErrorF("Version %s\n", X11RDPVER);
     ErrorF("Copyright (C) 2005-2012 Jay Sorg\n");
     ErrorF("See http://xrdp.sf.net for information on xrdp.\n");
-=======
-  int dpix;
-  int dpiy;
-  int ret;
-  Bool vis_found;
-  VisualPtr vis;
-  PictureScreenPtr ps;
-  rrScrPrivPtr pRRScrPriv;
-
-  g_pScreen = pScreen;
-  memset(&g_screenPriv, 0, sizeof(g_screenPriv));
-
-  /*dpix = 75;
-  dpiy = 75;*/
-  dpix = PixelDPI;
-  dpiy = PixelDPI;
-  if (monitorResolution != 0)
-  {
-    dpix = monitorResolution;
-    dpiy = monitorResolution;
-  }
-  g_rdpScreen.paddedWidthInBytes = PixmapBytePad(g_rdpScreen.width,
-                                                 g_rdpScreen.depth);
-  g_rdpScreen.bitsPerPixel = rdpBitsPerPixel(g_rdpScreen.depth);
-  ErrorF("\n");
-  ErrorF("X11rdp, an X server for xrdp\n");
-  ErrorF("Version %s\n", X11RDPVER);
-  ErrorF("Copyright (C) 2005-2012 Jay Sorg\n");
-  ErrorF("See http://xrdp.sf.net for information on xrdp.\n");
->>>>>>> 6504737b
 #if defined(XORG_VERSION_CURRENT) && defined (XVENDORNAME)
     ErrorF("Underlying X server release %d, %s\n",
            XORG_VERSION_CURRENT, XVENDORNAME);
