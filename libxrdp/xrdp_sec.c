--- conflicted
+++ resolved
@@ -532,7 +532,6 @@
             return 1;
         }
         in_uint16_le(s, len_dll);
-<<<<<<< HEAD
         if (unicode_in(s, len_dll - 2, tmpdata, 255) != 0)
         {
             return 1;
@@ -542,10 +541,6 @@
             return 1;
         }
         in_uint32_le(s, tzone);                             /* len of timetone */
-=======
-        unicode_in(s, len_dll - 2, tmpdata, 255);
-        in_uint32_le(s, tzone);                             /* len of timezone */
->>>>>>> a4d2917a
         in_uint8s(s, 62);                                   /* skip */
         in_uint8s(s, 22);                                   /* skip misc. */
         in_uint8s(s, 62);                                   /* skip */
