/**
 * xrdp: A Remote Desktop Protocol server.
 *
 * Copyright (C) Jay Sorg 2004-2013
 *
 * Licensed under the Apache License, Version 2.0 (the "License");
 * you may not use this file except in compliance with the License.
 * You may obtain a copy of the License at
 *
 *     http://www.apache.org/licenses/LICENSE-2.0
 *
 * Unless required by applicable law or agreed to in writing, software
 * distributed under the License is distributed on an "AS IS" BASIS,
 * WITHOUT WARRANTIES OR CONDITIONS OF ANY KIND, either express or implied.
 * See the License for the specific language governing permissions and
 * limitations under the License.
 *
 * this is the interface to libxrdp
 */

#include "libxrdp.h"
#include "xrdp_orders_rail.h"

/******************************************************************************/
struct xrdp_session *EXPORT_CC
libxrdp_init(tbus id, struct trans *trans)
{
    struct xrdp_session *session;

    session = (struct xrdp_session *)g_malloc(sizeof(struct xrdp_session), 1);
    session->id = id;
    session->rdp = xrdp_rdp_create(session, trans);
    session->orders = xrdp_orders_create(session, (struct xrdp_rdp *)session->rdp);
    session->client_info = &(((struct xrdp_rdp *)session->rdp)->client_info);
    return session;
}

/******************************************************************************/
int EXPORT_CC
libxrdp_exit(struct xrdp_session *session)
{
    if (session == 0)
    {
        return 0;
    }

    xrdp_orders_delete((struct xrdp_orders *)session->orders);
    xrdp_rdp_delete((struct xrdp_rdp *)session->rdp);
    g_free(session);
    return 0;
}

/******************************************************************************/
int EXPORT_CC
libxrdp_disconnect(struct xrdp_session *session)
{
    return xrdp_rdp_disconnect((struct xrdp_rdp *)session->rdp);
}

/******************************************************************************/
int EXPORT_CC
libxrdp_process_incomming(struct xrdp_session *session)
{
    return xrdp_rdp_incoming((struct xrdp_rdp *)session->rdp);
}

/******************************************************************************/
int EXPORT_CC
libxrdp_process_data(struct xrdp_session *session, struct stream *s)
{
    int cont;
    int rv;
    int code;
    int term;
    int dead_lock_counter;
    struct xrdp_rdp *rdp;
    struct stream *ls;

    if (session->in_process_data != 0)
    {
        g_writeln("libxrdp_process_data: error reentry");
        return 1;
    }
    session->in_process_data++;

    ls = 0;
    if (s == 0)
    {
        make_stream(ls);
        init_stream(ls, 8192 * 4);
        s = ls;
    }

    term = 0;
    cont = 1;
    rv = 0;
    dead_lock_counter = 0;

    rdp = (struct xrdp_rdp *) (session->rdp);

    while ((cont || !session->up_and_running) && !term)
    {
        if (session->is_term != 0)
        {
            if (session->is_term())
            {
                term = 1;
            }
        }

        code = 0;

        if (xrdp_rdp_recv(rdp, s, &code) != 0)
        {
            rv = 1;
            break;
        }

        DEBUG(("libxrdp_process_data code %d", code));

        switch (code)
        {
            case -1:
                xrdp_rdp_send_demand_active(rdp);

                /* send Monitor Layout PDU for multimon */
                if (session->client_info->monitorCount > 0 &&
                    session->client_info->multimon == 1)
                {
                    DEBUG(("sending monitor layout pdu"));
                    if (xrdp_rdp_send_monitorlayout(rdp) != 0)
                    {
                      g_writeln("xrdp_rdp_send_monitorlayout: error");
                    }
                }

                session->up_and_running = 0;
                break;
            case 0:
                dead_lock_counter++;
                break;
            case RDP_PDU_CONFIRM_ACTIVE: /* 3 */
                xrdp_rdp_process_confirm_active(rdp, s);
                break;
            case RDP_PDU_DATA: /* 7 */
<<<<<<< HEAD
                if (xrdp_rdp_process_data((struct xrdp_rdp *)session->rdp,
                                          session->s) != 0)
=======

                if (xrdp_rdp_process_data(rdp, s) != 0)
>>>>>>> 0b18909f
                {
                    DEBUG(("libxrdp_process_data returned non zero"));
                    cont = 0;
                    term = 1;
                }

                break;
            case 2: /* FASTPATH_INPUT_EVENT */
              if (xrdp_rdp_process_fastpath_data_input((struct xrdp_rdp *)session->rdp,
                                                       session->s) != 0)
               {
                   DEBUG(("libxrdp_process_data returned non zero"));
                   cont = 0;
                   term = 1;
               }
              break;
            default:
                g_writeln("unknown in libxrdp_process_data: code= %d", code);
                dead_lock_counter++;
                break;
        }

        if (dead_lock_counter > 100000)
        {
            /*This situation can happen and this is a workaround*/
            cont = 0;
            g_writeln("Serious programming error we were locked in a deadly loop") ;
            g_writeln("remaining :%d", s->end - s->next_packet);
            s->next_packet = 0;
        }

        if (cont)
        {
            cont = (s->next_packet != 0) &&
                   (s->next_packet < s->end);
        }
    }

    if (s == ls)
    {
        free_stream(s);
    }

    session->in_process_data--;

    return rv;
}

/******************************************************************************/
int EXPORT_CC
libxrdp_send_palette(struct xrdp_session *session, int *palette)
{
    int i = 0;
    int color = 0;
    struct stream *s = (struct stream *)NULL;

    if (session->client_info->bpp > 8)
    {
        return 0;
    }

    DEBUG(("libxrdp_send_palette sending palette"));
    /* clear orders */
    libxrdp_orders_force_send(session);
    make_stream(s);
    init_stream(s, 8192);
    xrdp_rdp_init_data((struct xrdp_rdp *)session->rdp, s);
    out_uint16_le(s, RDP_UPDATE_PALETTE);
    out_uint16_le(s, 0);
    out_uint16_le(s, 256); /* # of colors */
    out_uint16_le(s, 0);

    for (i = 0; i < 256; i++)
    {
        color = palette[i];
        out_uint8(s, color >> 16);
        out_uint8(s, color >> 8);
        out_uint8(s, color);
    }

    s_mark_end(s);
    xrdp_rdp_send_data((struct xrdp_rdp *)session->rdp, s, RDP_DATA_PDU_UPDATE);
    free_stream(s);
    /* send the orders palette too */
    libxrdp_orders_init(session);
    libxrdp_orders_send_palette(session, palette, 0);
    libxrdp_orders_send(session);
    return 0;
}

/******************************************************************************/
int EXPORT_CC
libxrdp_send_bell(struct xrdp_session *session)
{
    struct stream *s = (struct stream *)NULL;

    DEBUG(("libxrdp_send_bell sending bell signal"));
    /* see MS documentation: Server play sound PDU, TS_PLAY_SOUND_PDU_DATA */

    make_stream(s);
    init_stream(s, 8192);

    if (xrdp_rdp_init_data((struct xrdp_rdp *)session->rdp, s) != 0)
    {
        free_stream(s);
        return 1;
    }

    out_uint32_le(s, 440); /* frequency */
    out_uint32_le(s, 100); /* duration (ms) */
    s_mark_end(s);

    if (xrdp_rdp_send_data((struct xrdp_rdp *)session->rdp, s, RDP_DATA_PDU_PLAY_SOUND) != 0)
    {
        free_stream(s);
        return 1;
    }

    free_stream(s);
    return 0;
}


/*****************************************************************************/
int EXPORT_CC
libxrdp_send_bitmap(struct xrdp_session *session, int width, int height,
                    int bpp, char *data, int x, int y, int cx, int cy)
{
    int line_size = 0;
    int i = 0;
    int j = 0;
    int total_lines = 0;
    int lines_sending = 0;
    int Bpp = 0;
    int e = 0;
    int bufsize = 0;
    int total_bufsize = 0;
    int num_updates = 0;
    char *p_num_updates = (char *)NULL;
    char *p = (char *)NULL;
    char *q = (char *)NULL;
    struct stream *s = (struct stream *)NULL;
    struct stream *temp_s = (struct stream *)NULL;

    DEBUG(("libxrdp_send_bitmap sending bitmap"));
    Bpp = (bpp + 7) / 8;
    e = width % 4;

    if (e != 0)
    {
        e = 4 - e;
    }

    line_size = width * Bpp;
    make_stream(s);
    init_stream(s, 8192);

    if (session->client_info->use_bitmap_comp)
    {
        make_stream(temp_s);
        init_stream(temp_s, 65536);
        i = 0;

        if (cy <= height)
        {
            i = cy;
        }

        while (i > 0)
        {
            total_bufsize = 0;
            num_updates = 0;
            xrdp_rdp_init_data((struct xrdp_rdp *)session->rdp, s);
            out_uint16_le(s, RDP_UPDATE_BITMAP);
            p_num_updates = s->p;
            out_uint8s(s, 2); /* num_updates set later */

            do
            {
                if (session->client_info->op1)
                {
                    s_push_layer(s, channel_hdr, 18);
                }
                else
                {
                    s_push_layer(s, channel_hdr, 26);
                }

                p = s->p;
                lines_sending = xrdp_bitmap_compress(data, width, height,
                                                     s, bpp,
                                                     4096 - total_bufsize,
                                                     i - 1, temp_s, e);

                if (lines_sending == 0)
                {
                    break;
                }

                num_updates++;
                bufsize = s->p - p;
                total_bufsize += bufsize;
                i = i - lines_sending;
                s_mark_end(s);
                s_pop_layer(s, channel_hdr);
                out_uint16_le(s, x); /* left */
                out_uint16_le(s, y + i); /* top */
                out_uint16_le(s, (x + cx) - 1); /* right */
                out_uint16_le(s, (y + i + lines_sending) - 1); /* bottom */
                out_uint16_le(s, width + e); /* width */
                out_uint16_le(s, lines_sending); /* height */
                out_uint16_le(s, bpp); /* bpp */

                if (session->client_info->op1)
                {
                    out_uint16_le(s, 0x401); /* compress */
                    out_uint16_le(s, bufsize); /* compressed size */
                    j = (width + e) * Bpp;
                    j = j * lines_sending;
                }
                else
                {
                    out_uint16_le(s, 0x1); /* compress */
                    out_uint16_le(s, bufsize + 8);
                    out_uint8s(s, 2); /* pad */
                    out_uint16_le(s, bufsize); /* compressed size */
                    j = (width + e) * Bpp;
                    out_uint16_le(s, j); /* line size */
                    j = j * lines_sending;
                    out_uint16_le(s, j); /* final size */
                }

                if (j > 32768)
                {
                    g_writeln("error, decompressed size too big, its %d", j);
                }

                if (bufsize > 8192)
                {
                    g_writeln("error, compressed size too big, its %d", bufsize);
                }

                s->p = s->end;
            }
            while (total_bufsize < 4096 && i > 0);

            p_num_updates[0] = num_updates;
            p_num_updates[1] = num_updates >> 8;
            xrdp_rdp_send_data((struct xrdp_rdp *)session->rdp, s,
                               RDP_DATA_PDU_UPDATE);

            if (total_bufsize > 8192)
            {
                g_writeln("error, total compressed size too big, its %d",
                          total_bufsize);
            }
        }

        free_stream(temp_s);
    }
    else
    {
        total_lines = height;
        i = 0;
        p = data;

        if (line_size > 0 && total_lines > 0)
        {
            while (i < total_lines)
            {
                lines_sending = 4096 / (line_size + e * Bpp);

                if (i + lines_sending > total_lines)
                {
                    lines_sending = total_lines - i;
                }

                p = p + line_size * lines_sending;
                xrdp_rdp_init_data((struct xrdp_rdp *)session->rdp, s);
                out_uint16_le(s, RDP_UPDATE_BITMAP);
                out_uint16_le(s, 1); /* num updates */
                out_uint16_le(s, x);
                out_uint16_le(s, y + i);
                out_uint16_le(s, (x + cx) - 1);
                out_uint16_le(s, (y + i + lines_sending) - 1);
                out_uint16_le(s, width + e);
                out_uint16_le(s, lines_sending);
                out_uint16_le(s, bpp); /* bpp */
                out_uint16_le(s, 0); /* compress */
                out_uint16_le(s, (line_size + e * Bpp) * lines_sending); /* bufsize */
                q = p;

                for (j = 0; j < lines_sending; j++)
                {
                    q = q - line_size;
                    out_uint8a(s, q, line_size); /* B_ENDIAN doesn't work here, todo */
                    out_uint8s(s, e * Bpp);
                }

                s_mark_end(s);
                xrdp_rdp_send_data((struct xrdp_rdp *)session->rdp, s,
                                   RDP_DATA_PDU_UPDATE);
                i = i + lines_sending;
            }
        }
    }

    free_stream(s);
    return 0;
}

/*****************************************************************************/
int EXPORT_CC
libxrdp_send_pointer(struct xrdp_session *session, int cache_idx,
                     char *data, char *mask, int x, int y, int bpp)
{
    struct stream *s;
    char *p;
    tui16 *p16;
    tui32 *p32;
    int i;
    int j;
    int data_bytes;

    DEBUG(("libxrdp_send_pointer sending cursor"));
    if (bpp == 0)
    {
        bpp = 24;
    }
    /* error check */
    if ((session->client_info->pointer_flags & 1) == 0)
    {
        if (bpp != 24)
        {
            g_writeln("libxrdp_send_pointer: error client does not support "
                      "new cursors and bpp is %d", bpp);
            return 1;
        }
    }
    if ((bpp == 15) && (bpp != 16) && (bpp != 24) && (bpp != 32))
    {
        g_writeln("libxrdp_send_pointer: error");
        return 1;
    }
    make_stream(s);
    init_stream(s, 8192);
    xrdp_rdp_init_data((struct xrdp_rdp *)session->rdp, s);
    if ((session->client_info->pointer_flags & 1) == 0)
    {
        out_uint16_le(s, RDP_POINTER_COLOR);
        out_uint16_le(s, 0); /* pad */
        data_bytes = 3072;
    }
    else
    {
        out_uint16_le(s, RDP_POINTER_POINTER);
        out_uint16_le(s, 0); /* pad */
        out_uint16_le(s, bpp);
        data_bytes = ((bpp + 7) / 8) * 32 * 32;
    }
    out_uint16_le(s, cache_idx); /* cache_idx */
    out_uint16_le(s, x);
    out_uint16_le(s, y);
    out_uint16_le(s, 32);
    out_uint16_le(s, 32);
    out_uint16_le(s, 128);
    out_uint16_le(s, data_bytes);

    switch (bpp)
    {
        case 15:
        case 16:
            p16 = (tui16 *) data;
            for (i = 0; i < 32; i++)
            {
                for (j = 0; j < 32; j++)
                {
                    out_uint16_le(s, *p16);
                    p16++;
                }
            }
            break;
        case 24:
            p = data;
            for (i = 0; i < 32; i++)
            {
                for (j = 0; j < 32; j++)
                {
                    out_uint8(s, *p);
                    p++;
                    out_uint8(s, *p);
                    p++;
                    out_uint8(s, *p);
                    p++;
                }
            }
            break;
        case 32:
            p32 = (tui32 *) data;
            for (i = 0; i < 32; i++)
            {
                for (j = 0; j < 32; j++)
                {
                    out_uint32_le(s, *p32);
                    p32++;
                }
            }
            break;
    }

    out_uint8a(s, mask, 128); /* mask */
    s_mark_end(s);
    xrdp_rdp_send_data((struct xrdp_rdp *)(session->rdp), s,
                       RDP_DATA_PDU_POINTER);
    free_stream(s);
    return 0;
}

/*****************************************************************************/
int EXPORT_CC
libxrdp_set_pointer(struct xrdp_session *session, int cache_idx)
{
    struct stream *s;

    DEBUG(("libxrdp_set_pointer sending cursor index"));
    make_stream(s);
    init_stream(s, 8192);
    xrdp_rdp_init_data((struct xrdp_rdp *)session->rdp, s);
    out_uint16_le(s, RDP_POINTER_CACHED);
    out_uint16_le(s, 0); /* pad */
    out_uint16_le(s, cache_idx); /* cache_idx */
    s_mark_end(s);
    xrdp_rdp_send_data((struct xrdp_rdp *)session->rdp, s, RDP_DATA_PDU_POINTER);
    free_stream(s);
    return 0;
}

/******************************************************************************/
int EXPORT_CC
libxrdp_orders_init(struct xrdp_session *session)
{
    return xrdp_orders_init((struct xrdp_orders *)session->orders);
}

/******************************************************************************/
int EXPORT_CC
libxrdp_orders_send(struct xrdp_session *session)
{
    return xrdp_orders_send((struct xrdp_orders *)session->orders);
}

/******************************************************************************/
int EXPORT_CC
libxrdp_orders_force_send(struct xrdp_session *session)
{
    return xrdp_orders_force_send((struct xrdp_orders *)session->orders);
}

/******************************************************************************/
int EXPORT_CC
libxrdp_orders_rect(struct xrdp_session *session, int x, int y,
                    int cx, int cy, int color, struct xrdp_rect *rect)
{
    return xrdp_orders_rect((struct xrdp_orders *)session->orders,
                            x, y, cx, cy, color, rect);
}

/******************************************************************************/
int EXPORT_CC
libxrdp_orders_screen_blt(struct xrdp_session *session, int x, int y,
                          int cx, int cy, int srcx, int srcy,
                          int rop, struct xrdp_rect *rect)
{
    return xrdp_orders_screen_blt((struct xrdp_orders *)session->orders,
                                  x, y, cx, cy, srcx, srcy, rop, rect);
}

/******************************************************************************/
int EXPORT_CC
libxrdp_orders_pat_blt(struct xrdp_session *session, int x, int y,
                       int cx, int cy, int rop, int bg_color,
                       int fg_color, struct xrdp_brush *brush,
                       struct xrdp_rect *rect)
{
    return xrdp_orders_pat_blt((struct xrdp_orders *)session->orders,
                               x, y, cx, cy, rop, bg_color, fg_color,
                               brush, rect);
}

/******************************************************************************/
int EXPORT_CC
libxrdp_orders_dest_blt(struct xrdp_session *session, int x, int y,
                        int cx, int cy, int rop,
                        struct xrdp_rect *rect)
{
    return xrdp_orders_dest_blt((struct xrdp_orders *)session->orders,
                                x, y, cx, cy, rop, rect);
}

/******************************************************************************/
int EXPORT_CC
libxrdp_orders_line(struct xrdp_session *session, int mix_mode,
                    int startx, int starty,
                    int endx, int endy, int rop, int bg_color,
                    struct xrdp_pen *pen,
                    struct xrdp_rect *rect)
{
    return xrdp_orders_line((struct xrdp_orders *)session->orders,
                            mix_mode, startx, starty, endx, endy,
                            rop, bg_color, pen, rect);
}

/******************************************************************************/
int EXPORT_CC
libxrdp_orders_mem_blt(struct xrdp_session *session, int cache_id,
                       int color_table, int x, int y, int cx, int cy,
                       int rop, int srcx, int srcy,
                       int cache_idx, struct xrdp_rect *rect)
{
    return xrdp_orders_mem_blt((struct xrdp_orders *)session->orders,
                               cache_id, color_table, x, y, cx, cy, rop,
                               srcx, srcy, cache_idx, rect);
}

/******************************************************************************/
int DEFAULT_CC
libxrdp_orders_composite_blt(struct xrdp_session* session, int srcidx,
                             int srcformat, int srcwidth, int srcrepeat,
                             int* srctransform, int mskflags,
                             int mskidx, int mskformat, int mskwidth,
                             int mskrepeat, int op, int srcx, int srcy,
                             int mskx, int msky, int dstx, int dsty,
                             int width, int height, int dstformat,
                             struct xrdp_rect* rect)
{
  return xrdp_orders_composite_blt((struct xrdp_orders*)session->orders,
                                   srcidx, srcformat, srcwidth, srcrepeat,
                                   srctransform, mskflags,
                                   mskidx, mskformat, mskwidth, mskrepeat,
                                   op, srcx, srcy, mskx, msky, dstx, dsty,
                                   width, height, dstformat, rect);
}

/******************************************************************************/
int EXPORT_CC
libxrdp_orders_text(struct xrdp_session *session,
                    int font, int flags, int mixmode,
                    int fg_color, int bg_color,
                    int clip_left, int clip_top,
                    int clip_right, int clip_bottom,
                    int box_left, int box_top,
                    int box_right, int box_bottom,
                    int x, int y, char *data, int data_len,
                    struct xrdp_rect *rect)
{
    return xrdp_orders_text((struct xrdp_orders *)session->orders,
                            font, flags, mixmode, fg_color, bg_color,
                            clip_left, clip_top, clip_right, clip_bottom,
                            box_left, box_top, box_right, box_bottom,
                            x, y, data, data_len, rect);
}

/******************************************************************************/
int EXPORT_CC
libxrdp_orders_send_palette(struct xrdp_session *session, int *palette,
                            int cache_id)
{
    return xrdp_orders_send_palette((struct xrdp_orders *)session->orders,
                                    palette, cache_id);
}

/*****************************************************************************/
int EXPORT_CC
libxrdp_orders_send_raw_bitmap(struct xrdp_session *session,
                               int width, int height, int bpp, char *data,
                               int cache_id, int cache_idx)
{
    return xrdp_orders_send_raw_bitmap((struct xrdp_orders *)session->orders,
                                       width, height, bpp, data,
                                       cache_id, cache_idx);
}

/*****************************************************************************/
int EXPORT_CC
libxrdp_orders_send_bitmap(struct xrdp_session *session,
                           int width, int height, int bpp, char *data,
                           int cache_id, int cache_idx)
{
    return xrdp_orders_send_bitmap((struct xrdp_orders *)session->orders,
                                   width, height, bpp, data,
                                   cache_id, cache_idx);
}

/*****************************************************************************/
int EXPORT_CC
libxrdp_orders_send_font(struct xrdp_session *session,
                         struct xrdp_font_char *font_char,
                         int font_index, int char_index)
{
    return xrdp_orders_send_font((struct xrdp_orders *)session->orders,
                                 font_char, font_index, char_index);
}

/*****************************************************************************/
int EXPORT_CC
libxrdp_reset(struct xrdp_session *session,
              int width, int height, int bpp)
{
    if (session->client_info != 0)
    {
        /* older client can't resize */
        if (session->client_info->build <= 419)
        {
            return 0;
        }

        /* if same, don't need to do anything */
        if (session->client_info->width == width &&
                session->client_info->height == height &&
                session->client_info->bpp == bpp)
        {
            return 0;
        }

        session->client_info->width = width;
        session->client_info->height = height;
        session->client_info->bpp = bpp;
    }
    else
    {
        return 1;
    }

    /* this will send any lingering orders */
    if (xrdp_orders_reset((struct xrdp_orders *)session->orders) != 0)
    {
        return 1;
    }

    /* shut down the rdp client */
    if (xrdp_rdp_send_deactive((struct xrdp_rdp *)session->rdp) != 0)
    {
        return 1;
    }

    /* this should do the resizing */
    if (xrdp_rdp_send_demand_active((struct xrdp_rdp *)session->rdp) != 0)
    {
        return 1;
    }

    /* process till up and running */
    session->up_and_running = 0;

    if (libxrdp_process_data(session, 0) != 0)
    {
        g_writeln("non handled error from libxrdp_process_data");
    }

    return 0;
}

/*****************************************************************************/
int EXPORT_CC
libxrdp_orders_send_raw_bitmap2(struct xrdp_session *session,
                                int width, int height, int bpp, char *data,
                                int cache_id, int cache_idx)
{
    return xrdp_orders_send_raw_bitmap2((struct xrdp_orders *)session->orders,
                                        width, height, bpp, data,
                                        cache_id, cache_idx);
}

/*****************************************************************************/
int EXPORT_CC
libxrdp_orders_send_bitmap2(struct xrdp_session *session,
                            int width, int height, int bpp, char *data,
                            int cache_id, int cache_idx, int hints)
{
    return xrdp_orders_send_bitmap2((struct xrdp_orders *)session->orders,
                                    width, height, bpp, data,
                                    cache_id, cache_idx, hints);
}

/*****************************************************************************/
int EXPORT_CC
libxrdp_orders_send_bitmap3(struct xrdp_session *session,
                            int width, int height, int bpp, char *data,
                            int cache_id, int cache_idx, int hints)
{
    return xrdp_orders_send_bitmap3((struct xrdp_orders *)session->orders,
                                    width, height, bpp, data,
                                    cache_id, cache_idx, hints);
}

/*****************************************************************************/
/* returns error */
/* this function gets the channel name and its flags, index is zero
   based.  either channel_name or channel_flags can be passed in nil if
   they are not needed */
int EXPORT_CC
libxrdp_query_channel(struct xrdp_session *session, int index,
                      char *channel_name, int *channel_flags)
{
    int count = 0;
    struct xrdp_rdp *rdp = (struct xrdp_rdp *)NULL;
    struct xrdp_mcs *mcs = (struct xrdp_mcs *)NULL;
    struct mcs_channel_item *channel_item = (struct mcs_channel_item *)NULL;

    rdp = (struct xrdp_rdp *)session->rdp;
    mcs = rdp->sec_layer->mcs_layer;

    if (mcs->channel_list == NULL)
    {
        g_writeln("libxrdp_query_channel - No channel initialized");
        return 1 ;
    }

    count = mcs->channel_list->count;

    if (index < 0 || index >= count)
    {
        DEBUG(("libxrdp_query_channel - Channel out of range %d", index));
        return 1;
    }

    channel_item = (struct mcs_channel_item *)
                   list_get_item(mcs->channel_list, index);

    if (channel_item == 0)
    {
        /* this should not happen */
        g_writeln("libxrdp_query_channel - channel item is 0");
        return 1;
    }

    if (channel_name != 0)
    {
        g_strncpy(channel_name, channel_item->name, 8);
        DEBUG(("libxrdp_query_channel - Channel %d name %s", index, channel_name));
    }

    if (channel_flags != 0)
    {
        *channel_flags = channel_item->flags;
    }

    return 0;
}

/*****************************************************************************/
/* returns a zero based index of the channel, -1 if error or it dosen't
   exist */
int EXPORT_CC
libxrdp_get_channel_id(struct xrdp_session *session, char *name)
{
    int index = 0;
    int count = 0;
    struct xrdp_rdp *rdp = NULL;
    struct xrdp_mcs *mcs = NULL;
    struct mcs_channel_item *channel_item = NULL;

    rdp = (struct xrdp_rdp *)session->rdp;
    mcs = rdp->sec_layer->mcs_layer;

    if (mcs->channel_list == NULL)
    {
        g_writeln("libxrdp_get_channel_id No channel initialized");
        return -1 ;
    }

    count = mcs->channel_list->count;

    for (index = 0; index < count; index++)
    {
        channel_item = (struct mcs_channel_item *)
                       list_get_item(mcs->channel_list, index);

        if (channel_item != 0)
        {
            if (g_strcasecmp(name, channel_item->name) == 0)
            {
                return index;
            }
        }
    }

    return -1;
}

/*****************************************************************************/
int EXPORT_CC
libxrdp_send_to_channel(struct xrdp_session *session, int channel_id,
                        char *data, int data_len,
                        int total_data_len, int flags)
{
    struct xrdp_rdp *rdp = NULL;
    struct xrdp_sec *sec = NULL;
    struct xrdp_channel *chan = NULL;
    struct stream *s = NULL;

    rdp = (struct xrdp_rdp *)session->rdp;
    sec = rdp->sec_layer;
    chan = sec->chan_layer;
    make_stream(s);
    init_stream(s, data_len + 1024); /* this should be big enough */

    if (xrdp_channel_init(chan, s) != 0)
    {
        free_stream(s);
        return 1;
    }

    /* here we make a copy of the data */
    out_uint8a(s, data, data_len);
    s_mark_end(s);

    if (xrdp_channel_send(chan, s, channel_id, total_data_len, flags) != 0)
    {
        g_writeln("Debug - data NOT sent to channel");
        free_stream(s);
        return 1;
    }

    free_stream(s);
    return 0;
}

/*****************************************************************************/
int EXPORT_CC
libxrdp_orders_send_brush(struct xrdp_session *session,
                          int width, int height, int bpp, int type,
                          int size, char *data, int cache_id)
{
    return xrdp_orders_send_brush((struct xrdp_orders *)session->orders,
                                  width, height, bpp, type, size, data,
                                  cache_id);
}

/*****************************************************************************/
int EXPORT_CC
libxrdp_orders_send_create_os_surface(struct xrdp_session *session, int id,
                                      int width, int height,
                                      struct list *del_list)
{
    return xrdp_orders_send_create_os_surface
           ((struct xrdp_orders *)(session->orders), id,
            width, height, del_list);
}

/*****************************************************************************/
int EXPORT_CC
libxrdp_orders_send_switch_os_surface(struct xrdp_session *session, int id)
{
    return xrdp_orders_send_switch_os_surface
           ((struct xrdp_orders *)(session->orders), id);
}

/*****************************************************************************/
int EXPORT_CC
libxrdp_window_new_update(struct xrdp_session *session, int window_id,
                          struct rail_window_state_order *window_state,
                          int flags)
{
    struct xrdp_orders *orders;

    orders = (struct xrdp_orders *)(session->orders);
    return xrdp_orders_send_window_new_update(orders, window_id,
            window_state, flags);
}

/*****************************************************************************/
int EXPORT_CC
libxrdp_window_delete(struct xrdp_session *session, int window_id)
{
    struct xrdp_orders *orders;

    orders = (struct xrdp_orders *)(session->orders);
    return xrdp_orders_send_window_delete(orders, window_id);
}

/*****************************************************************************/
int EXPORT_CC
libxrdp_window_icon(struct xrdp_session *session, int window_id,
                    int cache_entry, int cache_id,
                    struct rail_icon_info *icon_info, int flags)
{
    struct xrdp_orders *orders;

    orders = (struct xrdp_orders *)(session->orders);
    return xrdp_orders_send_window_icon(orders, window_id, cache_entry,
                                        cache_id, icon_info, flags);
}

/*****************************************************************************/
int EXPORT_CC
libxrdp_window_cached_icon(struct xrdp_session *session, int window_id,
                           int cache_entry, int cache_id,
                           int flags)
{
    struct xrdp_orders *orders;

    orders = (struct xrdp_orders *)(session->orders);
    return xrdp_orders_send_window_cached_icon(orders, window_id, cache_entry,
            cache_id, flags);
}

/*****************************************************************************/
int EXPORT_CC
libxrdp_notify_new_update(struct xrdp_session *session,
                          int window_id, int notify_id,
                          struct rail_notify_state_order *notify_state,
                          int flags)
{
    struct xrdp_orders *orders;

    orders = (struct xrdp_orders *)(session->orders);
    return xrdp_orders_send_notify_new_update(orders, window_id, notify_id,
            notify_state, flags);
}

/*****************************************************************************/
int DEFAULT_CC
libxrdp_notify_delete(struct xrdp_session *session,
                      int window_id, int notify_id)
{
    struct xrdp_orders *orders;

    orders = (struct xrdp_orders *)(session->orders);
    return xrdp_orders_send_notify_delete(orders, window_id, notify_id);
}

/*****************************************************************************/
int DEFAULT_CC
libxrdp_monitored_desktop(struct xrdp_session *session,
                          struct rail_monitored_desktop_order *mdo,
                          int flags)
{
    struct xrdp_orders *orders;

    orders = (struct xrdp_orders *)(session->orders);
    return xrdp_orders_send_monitored_desktop(orders, mdo, flags);
}<|MERGE_RESOLUTION|>--- conflicted
+++ resolved
@@ -143,29 +143,21 @@
                 xrdp_rdp_process_confirm_active(rdp, s);
                 break;
             case RDP_PDU_DATA: /* 7 */
-<<<<<<< HEAD
-                if (xrdp_rdp_process_data((struct xrdp_rdp *)session->rdp,
-                                          session->s) != 0)
-=======
-
                 if (xrdp_rdp_process_data(rdp, s) != 0)
->>>>>>> 0b18909f
                 {
                     DEBUG(("libxrdp_process_data returned non zero"));
                     cont = 0;
                     term = 1;
                 }
-
                 break;
             case 2: /* FASTPATH_INPUT_EVENT */
-              if (xrdp_rdp_process_fastpath_data_input((struct xrdp_rdp *)session->rdp,
-                                                       session->s) != 0)
-               {
-                   DEBUG(("libxrdp_process_data returned non zero"));
-                   cont = 0;
-                   term = 1;
-               }
-              break;
+                if (xrdp_rdp_process_fastpath_data_input(rdp, s) != 0)
+                {
+                     DEBUG(("libxrdp_process_data returned non zero"));
+                     cont = 0;
+                     term = 1;
+                }
+                break;
             default:
                 g_writeln("unknown in libxrdp_process_data: code= %d", code);
                 dead_lock_counter++;
