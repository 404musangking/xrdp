--- conflicted
+++ resolved
@@ -198,15 +198,10 @@
     /* read ini settings */
     xrdp_rdp_read_config(&self->client_info);
     /* create sec layer */
-<<<<<<< HEAD
-    self->sec_layer = xrdp_sec_create(self, trans, self->client_info.crypt_level,
-                                      self->client_info.channel_code, self->client_info.multimon);
-=======
     self->sec_layer = xrdp_sec_create(self, trans,
                                       self->client_info.crypt_level,
                                       self->client_info.channel_code,
                                       self->client_info.multimon);
->>>>>>> 0a2b3a2f
     /* default 8 bit v1 color bitmap cache entries and size */
     self->client_info.cache1_entries = 600;
     self->client_info.cache1_size = 256;
@@ -497,72 +492,6 @@
 }
 
 /*****************************************************************************/
-<<<<<<< HEAD
-static int APP_CC
-xrdp_rdp_parse_client_mcs_data(struct xrdp_rdp *self)
-{
-    struct stream *p = (struct stream *)NULL;
-    int i = 0;
-
-    p = &(self->sec_layer->client_mcs_data);
-    p->p = p->data;
-    if (!s_check_rem(p, 31 + 2 + 2 + 120 + 2))
-    {
-        g_writeln("xrdp_rdp_parse_client_mcs_data: error");
-        return 1;
-    }
-    in_uint8s(p, 31);
-    in_uint16_le(p, self->client_info.width);
-    in_uint16_le(p, self->client_info.height);
-    in_uint8s(p, 120);
-    self->client_info.bpp = 8;
-    in_uint16_le(p, i);
-
-    switch (i)
-    {
-        case 0xca01:
-            if (!s_check_rem(p, 6 + 1))
-            {
-                return 1;
-            }
-            in_uint8s(p, 6);
-            in_uint8(p, i);
-
-            if (i > 8)
-            {
-                self->client_info.bpp = i;
-            }
-
-            break;
-        case 0xca02:
-            self->client_info.bpp = 15;
-            break;
-        case 0xca03:
-            self->client_info.bpp = 16;
-            break;
-        case 0xca04:
-            self->client_info.bpp = 24;
-            break;
-    }
-
-    if (self->client_info.max_bpp > 0)
-    {
-        if (self->client_info.bpp > self->client_info.max_bpp)
-        {
-            self->client_info.bpp = self->client_info.max_bpp;
-        }
-    }
-
-    p->p = p->data;
-    DEBUG(("client width %d, client height %d bpp %d",
-           self->client_info.width, self->client_info.height,
-           self->client_info.bpp));
-    return 0;
-}
-
-/*****************************************************************************/
-=======
->>>>>>> 0a2b3a2f
 int APP_CC
 xrdp_rdp_incoming(struct xrdp_rdp *self)
 {
@@ -575,23 +504,12 @@
     self->mcs_channel = self->sec_layer->mcs_layer->userid +
                         MCS_USERCHANNEL_BASE;
     DEBUG(("out xrdp_rdp_incoming mcs channel %d", self->mcs_channel));
-<<<<<<< HEAD
-
-    g_strncpy(self->client_info.client_addr,
-              self->sec_layer->mcs_layer->iso_layer->tcp_layer->trans->addr,
-              sizeof(self->client_info.client_addr) - 1);
-    g_strncpy(self->client_info.client_port,
-              self->sec_layer->mcs_layer->iso_layer->tcp_layer->trans->port,
-              sizeof(self->client_info.client_port) - 1);
-
-=======
     g_strncpy(self->client_info.client_addr,
               self->sec_layer->mcs_layer->iso_layer->trans->addr,
               sizeof(self->client_info.client_addr) - 1);
     g_strncpy(self->client_info.client_port,
               self->sec_layer->mcs_layer->iso_layer->trans->port,
               sizeof(self->client_info.client_port) - 1);
->>>>>>> 0a2b3a2f
     return 0;
 }
 
