--- conflicted
+++ resolved
@@ -993,7 +993,6 @@
     self->client_info.bitmap_cache_persist_enable = i;
     in_uint8s(s, 2); /* number of caches in set, 3 */
     in_uint32_le(s, i);
-<<<<<<< HEAD
     i = MIN(i, XRDP_MAX_BITMAP_CACHE_IDX);
     i = MAX(i, 0);
     self->client_info.cache1_entries = i;
@@ -1001,23 +1000,12 @@
     in_uint32_le(s, i);
     i = MIN(i, XRDP_MAX_BITMAP_CACHE_IDX);
     i = MAX(i, 0);
-=======
-    i = MIN(i, XRDP_BITMAP_CACHE_ENTRIES);
-    self->client_info.cache1_entries = i;
-    self->client_info.cache1_size = 256 * Bpp;
-    in_uint32_le(s, i);
-    i = MIN(i, XRDP_BITMAP_CACHE_ENTRIES);
->>>>>>> b857a693
     self->client_info.cache2_entries = i;
     self->client_info.cache2_size = 1024 * Bpp;
     in_uint32_le(s, i);
     i = i & 0x7fffffff;
-<<<<<<< HEAD
     i = MIN(i, XRDP_MAX_BITMAP_CACHE_IDX);
     i = MAX(i, 0);
-=======
-    i = MIN(i, XRDP_BITMAP_CACHE_ENTRIES);
->>>>>>> b857a693
     self->client_info.cache3_entries = i;
     self->client_info.cache3_size = 4096 * Bpp;
     DEBUG(("cache1 entries %d size %d", self->client_info.cache1_entries,
