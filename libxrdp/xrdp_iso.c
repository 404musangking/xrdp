--- conflicted
+++ resolved
@@ -56,7 +56,6 @@
     int len;
 
     DEBUG(("     in xrdp_iso_recv_rdpnegreq"));
-<<<<<<< HEAD
 
     in_uint8(s, flags);
     if (flags != 0x0)
@@ -91,49 +90,10 @@
 {
     int ver;  // TPKT Version
     int plen; // TPKT PacketLength
+    int do_read;
 
     *code = 0; // X.224 Packet Type
     *len = 0;  // X.224 Length Indicator
-=======
->>>>>>> 0a2b3a2f
-
-    in_uint8(s, flags);
-    if (flags != 0x0)
-    {
-        DEBUG(("       xrdp_iso_recv_rdpnegreq: flags: %x",flags));
-        return 1;
-    }
-
-    in_uint16_le(s, len);
-    if (len != 8) // fixed length
-    {
-        DEBUG(("       xrdp_iso_recv_rdpnegreq: length: %x",len));
-        return 1;
-    }
-
-    in_uint32_le(s, self->requestedProtocol);
-
-    //TODO: think of protocol verification logic
-//    if (requestedProtocol != PROTOCOL_RDP || PROTOCOL_SSL || PROTOCOL_HYBRID || PROTOCOL_HYBRID_EX)
-//    {
-//        DEBUG(("       xrdp_iso_recv_rdpnegreq: wrong requestedProtocol: %x",requestedProtocol));
-//        return 1;
-//    }
-
-    DEBUG(("     out xrdp_iso_recv_rdpnegreq"));
-    return 0;
-}
-/*****************************************************************************/
-/* returns error */
-static int APP_CC
-xrdp_iso_recv_msg(struct xrdp_iso *self, struct stream *s, int *code, int *len)
-{
-    int ver;  // TPKT Version
-    int plen; // TPKT PacketLength
-    int do_read;
-
-    *code = 0; // X.224 Packet Type
-    *len = 0;  // X.224 Length Indicator
 
     /* early in connection sequence, iso needs to do a force read */
     do_read = s != self->trans->in_s;
@@ -162,11 +122,6 @@
         return 1;
     }
 
-<<<<<<< HEAD
-    if (xrdp_tcp_recv(self->tcp_layer, s, plen - 4) != 0)
-    {
-        return 1;
-=======
     if (do_read)
     {
         init_stream(s, plen - 4);
@@ -174,7 +129,6 @@
         {
             return 1;
         }
->>>>>>> 0a2b3a2f
     }
 
     if (!s_check_rem(s, 2))
@@ -204,6 +158,7 @@
 
     return 0;
 }
+
 /*****************************************************************************/
 /* returns error */
 int APP_CC
@@ -276,63 +231,13 @@
         return 1;
     }
 
-<<<<<<< HEAD
-    /* TPKT HEADER - 4 bytes */
-    out_uint8(s, 3);    /* version */
-    out_uint8(s, 0);    /* RESERVED */
-    if (self->selectedProtocol != -1)
-    {
-        out_uint16_be(s, 19); /* length */ //rdp negotiation happens.
-    }
-    else
-    {
-        out_uint16_be(s, 11); /* length */ //rdp negotiation doesn't happen.
-    }
-    /* ISO LAYER - X.224  - 7 bytes*/
-    if (self->selectedProtocol != -1)
-    {
-        out_uint8(s, 14); /* length */
-    }
-    else
-    {
-        out_uint8(s, 6); /* length */
-    }
-    out_uint8(s, code); /* SHOULD BE 0xD for CC */
-    out_uint16_be(s, 0);
-    out_uint16_be(s, 0x1234);
-    out_uint8(s, 0);
-    if (self->selectedProtocol != -1)
-    {
-        /* RDP_NEG_RSP - 8 bytes*/
-        out_uint8(s, RDP_NEG_RSP);
-        out_uint8(s, EXTENDED_CLIENT_DATA_SUPPORTED); /* flags */
-        out_uint16_le(s, 8); /* fixed length */
-        out_uint32_le(s, self->selectedProtocol); /* selected protocol */
-    }
-
-    s_mark_end(s);
-
-    if (xrdp_tcp_send(self->tcp_layer, s) != 0)
-    {
-        return 1;
-    }
-
-=======
->>>>>>> 0a2b3a2f
     return 0;
 }
 /*****************************************************************************/
 static int APP_CC
 xrdp_iso_send_rdpnegfailure(struct xrdp_iso *self, struct stream *s, int code, int failureCode)
 {
-<<<<<<< HEAD
-    if (xrdp_tcp_init(self->tcp_layer, s) != 0)
-    {
-        return 1;
-    }
-=======
     init_stream(s, 8192 * 4); /* 32 KB */
->>>>>>> 0a2b3a2f
 
     /* TPKT HEADER - 4 bytes */
     out_uint8(s, 3);    /* version */
