/**
 * xrdp: A Remote Desktop Protocol server.
 *
 * Copyright (C) Jay Sorg 2004-2013
 * Copyright (C) Idan Freiberg 2013
 *
 * Licensed under the Apache License, Version 2.0 (the "License");
 * you may not use this file except in compliance with the License.
 * You may obtain a copy of the License at
 *
 *     http://www.apache.org/licenses/LICENSE-2.0
 *
 * Unless required by applicable law or agreed to in writing, software
 * distributed under the License is distributed on an "AS IS" BASIS,
 * WITHOUT WARRANTIES OR CONDITIONS OF ANY KIND, either express or implied.
 * See the License for the specific language governing permissions and
 * limitations under the License.
 *
 * iso layer
 */

#include "libxrdp.h"

/*****************************************************************************/
struct xrdp_iso *APP_CC
xrdp_iso_create(struct xrdp_mcs *owner, struct trans *trans)
{
    struct xrdp_iso *self;

    DEBUG(("   in xrdp_iso_create"));
    self = (struct xrdp_iso *)g_malloc(sizeof(struct xrdp_iso), 1);
    self->mcs_layer = owner;
    self->tcp_layer = xrdp_tcp_create(self, trans);
    DEBUG(("   out xrdp_iso_create"));
    return self;
}

/*****************************************************************************/
void APP_CC
xrdp_iso_delete(struct xrdp_iso *self)
{
    if (self == 0)
    {
        return;
    }

    xrdp_tcp_delete(self->tcp_layer);
    g_free(self);
}

/*****************************************************************************/
/* returns error */
static int APP_CC
xrdp_iso_recv_rdpnegreq(struct xrdp_iso *self, struct stream *s)
{
    int type;
    int flags;
    int len;

    self->requestedProtocol = 0;

    DEBUG(("     in xrdp_iso_recv_rdpnegreq"));

    in_uint8(s, type);
    if (type != RDP_NEG_REQ)
    {
        DEBUG(("       xrdp_iso_recv_rdpnegreq: type: %x",type));
        return 1;
    }

    in_uint8(s, flags);
    if (flags != 0x0)
    {
        DEBUG(("       xrdp_iso_recv_rdpnegreq: flags: %x",flags));
        return 1;
    }

    in_uint16_le(s, len);
    if (len != 8) // fixed length
    {
        DEBUG(("       xrdp_iso_recv_rdpnegreq: length: %x",len));
        return 1;
    }

    in_uint32_le(s, self->requestedProtocol);

    //TODO: think of protocol verification logic
//    if (requestedProtocol != PROTOCOL_RDP || PROTOCOL_SSL || PROTOCOL_HYBRID || PROTOCOL_HYBRID_EX)
//    {
//        DEBUG(("       xrdp_iso_recv_rdpnegreq: wrong requestedProtocol: %x",requestedProtocol));
//        return 1;
//    }

    DEBUG(("     out xrdp_iso_recv_rdpnegreq"));
    return 0;
}
/*****************************************************************************/
/* returns error */
static int APP_CC
xrdp_iso_recv_msg(struct xrdp_iso *self, struct stream *s, int *code, int *len)
{
    int ver;  // TPKT Version
    int plen; // TPKT PacketLength

    *code = 0; // X.224 Packet Type
    *len = 0;  // X.224 Length Indicator

    if (xrdp_tcp_recv(self->tcp_layer, s, 4) != 0)
    {
        return 1;
    }

    in_uint8(s, ver);

    if (ver != 3)
    {
        return 1;
    }

    in_uint8s(s, 1);
    in_uint16_be(s, plen);

<<<<<<< HEAD
    if (len < 4)
    {
        return 1;
    }

    if (xrdp_tcp_recv(self->tcp_layer, s, len - 4) != 0)
=======
    if (xrdp_tcp_recv(self->tcp_layer, s, plen - 4) != 0)
>>>>>>> a4d2917a
    {
        return 1;
    }

<<<<<<< HEAD
    if (!s_check_rem(s, 2))
    {
        return 1;
    }

    in_uint8s(s, 1);
=======
    in_uint8(s, *len);
>>>>>>> a4d2917a
    in_uint8(s, *code);

    if (*code == ISO_PDU_DT)
    {
        if (!s_check_rem(s, 1))
        {
            return 1;
        }
        in_uint8s(s, 1);
    }
    else
    {
        if (!s_check_rem(s, 5))
        {
            return 1;
        }
        in_uint8s(s, 5);
    }

    return 0;
}
/*****************************************************************************/
/* returns error */
int APP_CC
xrdp_iso_recv(struct xrdp_iso *self, struct stream *s)
{
    int code;
    int len;

    DEBUG(("   in xrdp_iso_recv"));

    if (xrdp_iso_recv_msg(self, s, &code, &len) != 0)
    {
        DEBUG(("   out xrdp_iso_recv xrdp_iso_recv_msg return non zero"));
        return 1;
    }

    if (code != ISO_PDU_DT || len != 2)
    {
        DEBUG(("   out xrdp_iso_recv code != ISO_PDU_DT or length != 2"));
        return 1;
    }

    DEBUG(("   out xrdp_iso_recv"));
    return 0;
}

/*****************************************************************************/
static int APP_CC
xrdp_iso_send_rdpnegrsp(struct xrdp_iso *self, struct stream *s, int code)
{
    int send_rdpnegdata;

	if (xrdp_tcp_init(self->tcp_layer, s) != 0)
    {
        return 1;
    }

    /* TPKT HEADER - 4 bytes */
    out_uint8(s, 3);	/* version */
    out_uint8(s, 0);	/* RESERVED */
    if (self->selectedProtocol != -1) {
        out_uint16_be(s, 19); /* length */ //rdp negotiation happens.
    }
    else
    {
        out_uint16_be(s, 11); /* length */ //rdp negotiation doesn't happen.
    }
    /* ISO LAYER - X.224  - 7 bytes*/
    if (self->selectedProtocol != -1) {
        out_uint8(s, 14); /* length */
    }
    else
    {
        out_uint8(s, 6); /* length */
    }
    out_uint8(s, code); /* SHOULD BE 0xD for CC */
    out_uint16_be(s, 0);
    out_uint16_be(s, 0x1234);
    out_uint8(s, 0);
    if (self->selectedProtocol != -1) {
        /* RDP_NEG_RSP - 8 bytes*/
    	out_uint8(s, RDP_NEG_RSP);
    	out_uint8(s, EXTENDED_CLIENT_DATA_SUPPORTED); /* flags */
    	out_uint16_le(s, 8); /* fixed length */
    	out_uint32_le(s, self->selectedProtocol); /* selected protocol */
    }

	s_mark_end(s);

    if (xrdp_tcp_send(self->tcp_layer, s) != 0)
    {
        return 1;
    }

    return 0;
}
/*****************************************************************************/
static int APP_CC
xrdp_iso_send_rdpnegfailure(struct xrdp_iso *self, struct stream *s, int code, int failureCode)
{
    if (xrdp_tcp_init(self->tcp_layer, s) != 0)
    {
        return 1;
    }

    /* TPKT HEADER - 4 bytes */
    out_uint8(s, 3);	/* version */
    out_uint8(s, 0);	/* RESERVED */
    out_uint16_be(s, 19); /* length */
    /* ISO LAYER - X.224  - 7 bytes*/
    out_uint8(s, 14); /* length */
    out_uint8(s, code); /* SHOULD BE 0xD for CC */
    out_uint16_be(s, 0);
    out_uint16_be(s, 0x1234);
    out_uint8(s, 0);
    /* RDP_NEG_FAILURE - 8 bytes*/
	out_uint8(s, RDP_NEG_FAILURE);
	out_uint8(s, 0); /* no flags available */
	out_uint16_le(s, 8); /* fixed length */
	out_uint32_le(s, failureCode); /* failure code */
	s_mark_end(s);

    if (xrdp_tcp_send(self->tcp_layer, s) != 0)
    {
        return 1;
    }

    return 0;
}
/*****************************************************************************/
static int APP_CC
xrdp_iso_proccess_nego(struct xrdp_iso *self, struct stream *s)
{
	//TODO: negotiation logic here.
	if (self->requestedProtocol != PROTOCOL_RDP) {
	    // Send RDP_NEG_FAILURE back to client
	    if (xrdp_iso_send_rdpnegfailure(self, s, ISO_PDU_CC, SSL_NOT_ALLOWED_BY_SERVER) != 0)
	    {
	        free_stream(s);
	        return 1;
	    }
	} else {
		self->selectedProtocol = PROTOCOL_RDP;
	    // Send RDP_NEG_RSP back to client
	    if (xrdp_iso_send_rdpnegrsp(self, s, ISO_PDU_CC) != 0)
	    {
	        free_stream(s);
	        return 1;
	    }
	}

    return 0;
}
/*****************************************************************************/
/* returns error */
int APP_CC
xrdp_iso_incoming(struct xrdp_iso *self)
{
    int code;
    int len;
    int requestedProtocol;
    int selectedProtocol;
    struct stream *s;
    make_stream(s);
    init_stream(s, 8192);
    DEBUG(("   in xrdp_iso_incoming"));

    if (xrdp_iso_recv_msg(self, s, &code, &len) != 0)
    {
        DEBUG(("   in xrdp_iso_recv_msg error!!"));
        free_stream(s);
        return 1;
    }

    if (code != ISO_PDU_CR)
    {
        free_stream(s);
        return 1;
    }

    if (len > 6) {
        // Receive RDP_NEG_REQ data
        if (xrdp_iso_recv_rdpnegreq(self, s) != 0)
        {
            free_stream(s);
            return 1;
        }
        // Process negotiation request, should return protocol type.
        if (xrdp_iso_proccess_nego(self, s) != 0)
        {
            free_stream(s);
            return 1;
        }
    }
    else if (len == 6) {
    	self->selectedProtocol = -1; //we are not doing negotiation
    	xrdp_iso_send_rdpnegrsp(self, s, ISO_PDU_CC);
    }
    else {
    	DEBUG(("   error in xrdp_iso_incoming: unknown length detected"));
    }


    DEBUG(("   out xrdp_iso_incoming"));
    free_stream(s);
    return 0;
}

/*****************************************************************************/
/* returns error */
int APP_CC
xrdp_iso_init(struct xrdp_iso *self, struct stream *s)
{
    xrdp_tcp_init(self->tcp_layer, s);
    s_push_layer(s, iso_hdr, 7);
    return 0;
}

/*****************************************************************************/
/* returns error */
int APP_CC
xrdp_iso_send(struct xrdp_iso *self, struct stream *s)
{
    int len;

    DEBUG(("   in xrdp_iso_send"));
    s_pop_layer(s, iso_hdr);
    len = s->end - s->p;
    out_uint8(s, 3);
    out_uint8(s, 0);
    out_uint16_be(s, len);
    out_uint8(s, 2);
    out_uint8(s, ISO_PDU_DT);
    out_uint8(s, 0x80);

    if (xrdp_tcp_send(self->tcp_layer, s) != 0)
    {
        return 1;
    }

    DEBUG(("   out xrdp_iso_send"));
    return 0;
}<|MERGE_RESOLUTION|>--- conflicted
+++ resolved
@@ -120,30 +120,22 @@
     in_uint8s(s, 1);
     in_uint16_be(s, plen);
 
-<<<<<<< HEAD
     if (len < 4)
     {
         return 1;
     }
 
-    if (xrdp_tcp_recv(self->tcp_layer, s, len - 4) != 0)
-=======
     if (xrdp_tcp_recv(self->tcp_layer, s, plen - 4) != 0)
->>>>>>> a4d2917a
-    {
-        return 1;
-    }
-
-<<<<<<< HEAD
+    {
+        return 1;
+    }
+
     if (!s_check_rem(s, 2))
     {
         return 1;
     }
 
-    in_uint8s(s, 1);
-=======
     in_uint8(s, *len);
->>>>>>> a4d2917a
     in_uint8(s, *code);
 
     if (*code == ISO_PDU_DT)
