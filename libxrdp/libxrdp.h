/**
 * xrdp: A Remote Desktop Protocol server.
 *
 * Copyright (C) Jay Sorg 2004-2014
 *
 * Licensed under the Apache License, Version 2.0 (the "License");
 * you may not use this file except in compliance with the License.
 * You may obtain a copy of the License at
 *
 *     http://www.apache.org/licenses/LICENSE-2.0
 *
 * Unless required by applicable law or agreed to in writing, software
 * distributed under the License is distributed on an "AS IS" BASIS,
 * WITHOUT WARRANTIES OR CONDITIONS OF ANY KIND, either express or implied.
 * See the License for the specific language governing permissions and
 * limitations under the License.
 *
 * libxrdp header
 */

#if !defined(LIBXRDP_H)
#define LIBXRDP_H

#if defined(HAVE_CONFIG_H)
#include "config_ac.h"
#endif
#include "arch.h"
#include "parse.h"
#include "trans.h"
#include "xrdp_constants.h"
#include "defines.h"
#include "os_calls.h"
#include "ssl_calls.h"
#include "list.h"
#include "file.h"
#include "libxrdpinc.h"
#include "file_loc.h"
#include "xrdp_client_info.h"

<<<<<<< HEAD
/* tcp */
struct xrdp_tcp
{
  struct trans* trans;
  struct xrdp_iso* iso_layer; /* owner */
  struct xrdp_fastpath* fastpath_layer; /* owner */

};

=======
>>>>>>> 0b18909f
/* iso */
struct xrdp_iso
{
  struct xrdp_mcs* mcs_layer; /* owner */
  int requestedProtocol;
  int selectedProtocol;
  struct trans* trans;
};

/* used in mcs */
struct mcs_channel_item
{
  char name[16];
  int flags;
  int chanid;
};

/* mcs */
struct xrdp_mcs
{
  struct xrdp_sec* sec_layer; /* owner */
  struct xrdp_iso* iso_layer;
  int userid;
  int chanid;
  struct stream* client_mcs_data;
  struct stream* server_mcs_data;
  struct list* channel_list;
};

<<<<<<< HEAD
/* fastpath */
struct xrdp_fastpath
{
  struct xrdp_sec* sec_layer; /* owner */
  struct xrdp_tcp* tcp_layer;
  int numEvents;
  int secFlags;
};
=======
/* Encryption Methods */
#define CRYPT_METHOD_NONE              0x00000000
#define CRYPT_METHOD_40BIT             0x00000001
#define CRYPT_METHOD_128BIT            0x00000002
#define CRYPT_METHOD_56BIT             0x00000008
#define CRYPT_METHOD_FIPS              0x00000010

/* Encryption Levels */
#define CRYPT_LEVEL_NONE               0x00000000
#define CRYPT_LEVEL_LOW                0x00000001
#define CRYPT_LEVEL_CLIENT_COMPATIBLE  0x00000002
#define CRYPT_LEVEL_HIGH               0x00000003
#define CRYPT_LEVEL_FIPS               0x00000004
>>>>>>> 0b18909f

/* sec */
struct xrdp_sec
{
  struct xrdp_rdp* rdp_layer; /* owner */
  struct xrdp_mcs* mcs_layer;
  struct xrdp_fastpath* fastpath_layer;
  struct xrdp_channel* chan_layer;
  char server_random[32];
  char client_random[64];
  char client_crypt_random[72];
  struct stream client_mcs_data;
  struct stream server_mcs_data;
  int decrypt_use_count;
  int encrypt_use_count;
  char decrypt_key[16];
  char encrypt_key[16];
  char decrypt_update_key[16];
  char encrypt_update_key[16];
  int crypt_method;
  int rc4_key_len; /* 8 = 40 bit, 16 = 128 bit */
  int crypt_level;
  char sign_key[16];
  void* decrypt_rc4_info;
  void* encrypt_rc4_info;
  char pub_exp[4];
  char pub_mod[64];
  char pub_sig[64];
  char pri_exp[64];
  int channel_code;
  int multimon;
  char fips_encrypt_key[24];
  char fips_decrypt_key[24];
  char fips_sign_key[20];
  void* encrypt_fips_info;
  void* decrypt_fips_info;
  void* sign_fips_info;
};

/* channel */
struct xrdp_channel
{
  struct xrdp_sec* sec_layer;
  struct xrdp_mcs* mcs_layer;
};

/* rdp */
struct xrdp_rdp
{
  struct xrdp_session* session;
  struct xrdp_sec* sec_layer;
  int share_id;
  int mcs_channel;
  struct xrdp_client_info client_info;
  struct xrdp_mppc_enc* mppc_enc;
  void* rfx_enc;
};

/* state */
struct xrdp_orders_state
{
  int last_order; /* last order sent */

  int clip_left;  /* RDP_ORDER_BOUNDS, RDP_ORDER_LASTBOUNDS */
  int clip_top;
  int clip_right;
  int clip_bottom;

  int rect_x; /* RDP_ORDER_RECT */
  int rect_y;
  int rect_cx;
  int rect_cy;
  int rect_color;

  int scr_blt_x; /* RDP_ORDER_SCREENBLT */
  int scr_blt_y;
  int scr_blt_cx;
  int scr_blt_cy;
  int scr_blt_rop;
  int scr_blt_srcx;
  int scr_blt_srcy;

  int pat_blt_x; /* RDP_ORDER_PATBLT */
  int pat_blt_y;
  int pat_blt_cx;
  int pat_blt_cy;
  int pat_blt_rop;
  int pat_blt_bg_color;
  int pat_blt_fg_color;
  struct xrdp_brush pat_blt_brush;

  int dest_blt_x; /* RDP_ORDER_DESTBLT */
  int dest_blt_y;
  int dest_blt_cx;
  int dest_blt_cy;
  int dest_blt_rop;

  int line_mix_mode; /* RDP_ORDER_LINE */
  int line_startx;
  int line_starty;
  int line_endx;
  int line_endy;
  int line_bg_color;
  int line_rop;
  struct xrdp_pen line_pen;

  int mem_blt_color_table; /* RDP_ORDER_MEMBLT */
  int mem_blt_cache_id;
  int mem_blt_x;
  int mem_blt_y;
  int mem_blt_cx;
  int mem_blt_cy;
  int mem_blt_rop;
  int mem_blt_srcx;
  int mem_blt_srcy;
  int mem_blt_cache_idx;

  int text_font; /* RDP_ORDER_TEXT2 */
  int text_flags;
  int text_unknown;
  int text_mixmode;
  int text_fg_color;
  int text_bg_color;
  int text_clip_left;
  int text_clip_top;
  int text_clip_right;
  int text_clip_bottom;
  int text_box_left;
  int text_box_top;
  int text_box_right;
  int text_box_bottom;
  int text_x;
  int text_y;
  int text_len;
  char* text_data;

  int com_blt_srcidx;    /* RDP_ORDER_COMPOSITE */  /* 2 */
  int com_blt_srcformat;                            /* 2 */
  int com_blt_srcwidth;                             /* 2 */
  int com_blt_srcrepeat;                            /* 1 */
  int com_blt_srctransform[10];                     /* 40 */
  int com_blt_mskflags;                             /* 1 */
  int com_blt_mskidx;                               /* 2 */
  int com_blt_mskformat;                            /* 2 */
  int com_blt_mskwidth;                             /* 2 */
  int com_blt_mskrepeat;                            /* 1 */
  int com_blt_op;                                   /* 1 */
  int com_blt_srcx;                                 /* 2 */
  int com_blt_srcy;                                 /* 2 */
  int com_blt_mskx;                                 /* 2 */
  int com_blt_msky;                                 /* 2 */
  int com_blt_dstx;                                 /* 2 */
  int com_blt_dsty;                                 /* 2 */
  int com_blt_width;                                /* 2 */
  int com_blt_height;                               /* 2 */
  int com_blt_dstformat;                            /* 2 */

};

/* orders */
struct xrdp_orders
{
  struct stream* out_s;
  struct xrdp_rdp* rdp_layer;
  struct xrdp_session* session;
  struct xrdp_wm* wm;

  char* order_count_ptr; /* pointer to count, set when sending */
  int order_count;
  int order_level; /* inc for every call to xrdp_orders_init */
  struct xrdp_orders_state orders_state;
  void* jpeg_han;
  int rfx_min_pixel;
};

#define PROTO_RDP_40 1
#define PROTO_RDP_50 2

struct xrdp_mppc_enc
{
  int    protocol_type;    /* PROTO_RDP_40, PROTO_RDP_50 etc */
  char  *historyBuffer;    /* contains uncompressed data */
  char  *outputBuffer;     /* contains compressed data */
  char  *outputBufferPlus;
  int    historyOffset;    /* next free slot in historyBuffer */
  int    buf_len;          /* length of historyBuffer, protocol dependant */
  int    bytes_in_opb;     /* compressed bytes available in outputBuffer */
  int    flags;            /* PACKET_COMPRESSED, PACKET_AT_FRONT, PACKET_FLUSHED etc */
  int    flagsHold;
  int    first_pkt;        /* this is the first pkt passing through enc */
  tui16 *hash_table;
};

int APP_CC
compress_rdp(struct xrdp_mppc_enc *enc, tui8 *srcData, int len);
struct xrdp_mppc_enc * APP_CC
mppc_enc_new(int protocol_type);
void APP_CC
mppc_enc_free(struct xrdp_mppc_enc *enc);

/* xrdp_tcp.c */
struct xrdp_tcp* APP_CC
xrdp_tcp_create(struct xrdp_iso* owner, struct trans* trans);
void APP_CC
xrdp_tcp_delete(struct xrdp_tcp* self);
int APP_CC
xrdp_tcp_init(struct xrdp_tcp* self, struct stream* s);
int APP_CC
xrdp_tcp_recv(struct xrdp_tcp* self, struct stream* s, int len);
int APP_CC
xrdp_tcp_send(struct xrdp_tcp* self, struct stream* s);

/* xrdp_iso.c */
struct xrdp_iso* APP_CC
xrdp_iso_create(struct xrdp_mcs* owner, struct trans* trans);
void APP_CC
xrdp_iso_delete(struct xrdp_iso* self);
int APP_CC
xrdp_iso_init(struct xrdp_iso* self, struct stream* s);
int APP_CC
xrdp_iso_recv(struct xrdp_iso* self, struct stream* s);
int APP_CC
xrdp_iso_send(struct xrdp_iso* self, struct stream* s);
int APP_CC
xrdp_iso_incoming(struct xrdp_iso* self);
int APP_CC
xrdp_iso_detect_tpkt(struct xrdp_iso *self, struct stream *s);

/* xrdp_mcs.c */
struct xrdp_mcs* APP_CC
xrdp_mcs_create(struct xrdp_sec* owner, struct trans* trans,
                struct stream* client_mcs_data,
                struct stream* server_mcs_data);
void APP_CC
xrdp_mcs_delete(struct xrdp_mcs* self);
int APP_CC
xrdp_mcs_init(struct xrdp_mcs* self, struct stream* s);
int APP_CC
xrdp_mcs_recv(struct xrdp_mcs* self, struct stream* s, int* chan);
int APP_CC
xrdp_mcs_send(struct xrdp_mcs* self, struct stream* s, int chan);
int APP_CC
xrdp_mcs_incoming(struct xrdp_mcs* self);
int APP_CC
xrdp_mcs_disconnect(struct xrdp_mcs* self);

/* xrdp_sec.c */
struct xrdp_sec* APP_CC
xrdp_sec_create(struct xrdp_rdp* owner, struct trans* trans, int crypt_level,
                int channel_code, int multimon);
void APP_CC
xrdp_sec_delete(struct xrdp_sec* self);
int APP_CC
xrdp_sec_init(struct xrdp_sec* self, struct stream* s);
int APP_CC
xrdp_sec_recv(struct xrdp_sec* self, struct stream* s, int* chan);
int APP_CC
xrdp_sec_send(struct xrdp_sec* self, struct stream* s, int chan);
int APP_CC
xrdp_sec_process_mcs_data(struct xrdp_sec* self);
int APP_CC
xrdp_sec_out_mcs_data(struct xrdp_sec* self);
int APP_CC
xrdp_sec_incoming(struct xrdp_sec* self);
int APP_CC
xrdp_sec_disconnect(struct xrdp_sec* self);

/* xrdp_rdp.c */
struct xrdp_rdp* APP_CC
xrdp_rdp_create(struct xrdp_session* session, struct trans* trans);
void APP_CC
xrdp_rdp_delete(struct xrdp_rdp* self);
int APP_CC
xrdp_rdp_init(struct xrdp_rdp* self, struct stream* s);
int APP_CC
xrdp_rdp_init_data(struct xrdp_rdp* self, struct stream* s);
int APP_CC
xrdp_rdp_recv(struct xrdp_rdp* self, struct stream* s, int* code);
int APP_CC
xrdp_rdp_send(struct xrdp_rdp* self, struct stream* s, int pdu_type);
int APP_CC
xrdp_rdp_send_data(struct xrdp_rdp* self, struct stream* s,
                   int data_pdu_type);
int APP_CC
xrdp_rdp_send_data_update_sync(struct xrdp_rdp* self);
int APP_CC
xrdp_rdp_incoming(struct xrdp_rdp* self);
int APP_CC
xrdp_rdp_send_demand_active(struct xrdp_rdp* self);
int APP_CC
xrdp_rdp_send_monitorlayout(struct xrdp_rdp* self);
int APP_CC
xrdp_rdp_process_confirm_active(struct xrdp_rdp* self, struct stream* s);
int APP_CC
xrdp_rdp_process_data(struct xrdp_rdp* self, struct stream* s);
int APP_CC
xrdp_rdp_process_fastpath_data_input(struct xrdp_rdp *self, struct stream *s);
int APP_CC
xrdp_rdp_disconnect(struct xrdp_rdp* self);
int APP_CC
xrdp_rdp_send_deactive(struct xrdp_rdp* self);

/* xrdp_orders.c */
struct xrdp_orders* APP_CC
xrdp_orders_create(struct xrdp_session* session,
                   struct xrdp_rdp* rdp_layer);
void APP_CC
xrdp_orders_delete(struct xrdp_orders* self);
int APP_CC
xrdp_orders_reset(struct xrdp_orders* self);
int APP_CC
xrdp_orders_init(struct xrdp_orders* self);
int APP_CC
xrdp_orders_send(struct xrdp_orders* self);
int APP_CC
xrdp_orders_force_send(struct xrdp_orders* self);
int APP_CC
xrdp_orders_check(struct xrdp_orders* self, int max_size);
int APP_CC
xrdp_orders_rect(struct xrdp_orders* self, int x, int y, int cx, int cy,
                 int color, struct xrdp_rect* rect);
int APP_CC
xrdp_orders_screen_blt(struct xrdp_orders* self, int x, int y,
                       int cx, int cy, int srcx, int srcy,
                       int rop, struct xrdp_rect* rect);
int APP_CC
xrdp_orders_pat_blt(struct xrdp_orders* self, int x, int y,
                    int cx, int cy, int rop, int bg_color,
                    int fg_color, struct xrdp_brush* brush,
                    struct xrdp_rect* rect);
int APP_CC
xrdp_orders_dest_blt(struct xrdp_orders* self, int x, int y,
                     int cx, int cy, int rop,
                     struct xrdp_rect* rect);
int APP_CC
xrdp_orders_line(struct xrdp_orders* self, int mix_mode,
                 int startx, int starty,
                 int endx, int endy, int rop, int bg_color,
                 struct xrdp_pen* pen,
                 struct xrdp_rect* rect);
int APP_CC
xrdp_orders_mem_blt(struct xrdp_orders* self, int cache_id,
                    int color_table, int x, int y, int cx, int cy,
                    int rop, int srcx, int srcy,
                    int cache_idx, struct xrdp_rect* rect);
int APP_CC
xrdp_orders_composite_blt(struct xrdp_orders* self, int srcidx,
                          int srcformat, int srcwidth,
                          int srcrepeat, int* srctransform, int mskflags,
                          int mskidx, int mskformat, int mskwidth,
                          int mskrepeat, int op, int srcx, int srcy,
                          int mskx, int msky, int dstx, int dsty,
                          int width, int height, int dstformat,
                          struct xrdp_rect* rect);
int APP_CC
xrdp_orders_text(struct xrdp_orders* self,
                 int font, int flags, int mixmode,
                 int fg_color, int bg_color,
                 int clip_left, int clip_top,
                 int clip_right, int clip_bottom,
                 int box_left, int box_top,
                 int box_right, int box_bottom,
                 int x, int y, char* data, int data_len,
                 struct xrdp_rect* rect);
int APP_CC
xrdp_orders_send_palette(struct xrdp_orders* self, int* palette,
                         int cache_id);
int APP_CC
xrdp_orders_send_raw_bitmap(struct xrdp_orders* self,
                            int width, int height, int bpp, char* data,
                            int cache_id, int cache_idx);
int APP_CC
xrdp_orders_send_bitmap(struct xrdp_orders* self,
                        int width, int height, int bpp, char* data,
                        int cache_id, int cache_idx);
int APP_CC
xrdp_orders_send_font(struct xrdp_orders* self,
                      struct xrdp_font_char* font_char,
                      int font_index, int char_index);
int APP_CC
xrdp_orders_send_raw_bitmap2(struct xrdp_orders* self,
                             int width, int height, int bpp, char* data,
                             int cache_id, int cache_idx);
int APP_CC
xrdp_orders_send_bitmap2(struct xrdp_orders* self,
                         int width, int height, int bpp, char* data,
                         int cache_id, int cache_idx, int hints);
int APP_CC
xrdp_orders_send_bitmap3(struct xrdp_orders* self,
                         int width, int height, int bpp, char* data,
                         int cache_id, int cache_idx, int hints);
int APP_CC
xrdp_orders_send_brush(struct xrdp_orders* self, int width, int height,
                       int bpp, int type, int size, char* data, int cache_id);
int APP_CC
xrdp_orders_send_create_os_surface(struct xrdp_orders* self, int id,
                                   int width, int height,
                                   struct list* del_list);
int APP_CC
xrdp_orders_send_switch_os_surface(struct xrdp_orders* self, int id);

/* xrdp_bitmap_compress.c */
int APP_CC
xrdp_bitmap_compress(char* in_data, int width, int height,
                     struct stream* s, int bpp, int byte_limit,
                     int start_line, struct stream* temp_s,
                     int e);
int APP_CC
xrdp_bitmap32_compress(char* in_data, int width, int height,
                       struct stream* s, int bpp, int byte_limit,
                       int start_line, struct stream* temp_s,
                       int e);
int APP_CC
xrdp_jpeg_compress(void *handle, char* in_data, int width, int height,
                   struct stream* s, int bpp, int byte_limit,
                   int start_line, struct stream* temp_s,
                   int e, int quality);

int APP_CC
xrdp_codec_jpeg_compress(void *handle,
                         int   format,   /* input data format */
                         char *inp_data, /* input data */
                         int   width,    /* width of inp_data */
                         int   height,   /* height of inp_data */
                         int   stride,   /* inp_data stride, in bytes*/
                         int   x,        /* x loc in inp_data */
                         int   y,        /* y loc in inp_data */
                         int   cx,       /* width of area to compress */
                         int   cy,       /* height of area to compress */
                         int   quality,  /* higher numbers compress less */
                         char *out_data, /* dest for jpg image */
                         int  *io_len    /* length of out_data and on return */
                                         /* len of compressed data */
                         );

void *APP_CC
xrdp_jpeg_init(void);
int APP_CC
xrdp_jpeg_deinit(void *handle);

/* xrdp_channel.c */
struct xrdp_channel* APP_CC
xrdp_channel_create(struct xrdp_sec* owner, struct xrdp_mcs* mcs_layer);
void APP_CC
xrdp_channel_delete(struct xrdp_channel* self);
int APP_CC
xrdp_channel_init(struct xrdp_channel* self, struct stream* s);
int APP_CC
xrdp_channel_send(struct xrdp_channel* self, struct stream* s, int channel_id,
                  int total_data_len, int flags);
int APP_CC
xrdp_channel_process(struct xrdp_channel* self, struct stream* s,
                     int chanid);

/* xrdp_fastpath.c */
struct xrdp_fastpath *APP_CC
xrdp_fastpath_create(struct xrdp_sec *owner, struct trans *trans);
void APP_CC
xrdp_fastpath_delete(struct xrdp_fastpath *self);
int APP_CC
xrdp_fastpath_recv(struct xrdp_fastpath *self, struct stream *s);

#endif<|MERGE_RESOLUTION|>--- conflicted
+++ resolved
@@ -37,18 +37,7 @@
 #include "file_loc.h"
 #include "xrdp_client_info.h"
 
-<<<<<<< HEAD
-/* tcp */
-struct xrdp_tcp
-{
-  struct trans* trans;
-  struct xrdp_iso* iso_layer; /* owner */
-  struct xrdp_fastpath* fastpath_layer; /* owner */
-
-};
-
-=======
->>>>>>> 0b18909f
+
 /* iso */
 struct xrdp_iso
 {
@@ -78,16 +67,15 @@
   struct list* channel_list;
 };
 
-<<<<<<< HEAD
 /* fastpath */
 struct xrdp_fastpath
 {
   struct xrdp_sec* sec_layer; /* owner */
-  struct xrdp_tcp* tcp_layer;
+  struct trans* trans;
   int numEvents;
   int secFlags;
 };
-=======
+
 /* Encryption Methods */
 #define CRYPT_METHOD_NONE              0x00000000
 #define CRYPT_METHOD_40BIT             0x00000001
@@ -101,7 +89,7 @@
 #define CRYPT_LEVEL_CLIENT_COMPATIBLE  0x00000002
 #define CRYPT_LEVEL_HIGH               0x00000003
 #define CRYPT_LEVEL_FIPS               0x00000004
->>>>>>> 0b18909f
+
 
 /* sec */
 struct xrdp_sec
