--- conflicted
+++ resolved
@@ -41,15 +41,9 @@
 struct xrdp_iso
 {
   struct xrdp_mcs* mcs_layer; /* owner */
-<<<<<<< HEAD
-  struct xrdp_tcp* tcp_layer;
-  int requestedProtocol;
-  int selectedProtocol;
-=======
   int requestedProtocol;
   int selectedProtocol;
   struct trans* trans;
->>>>>>> 0a2b3a2f
 };
 
 /* used in mcs */
@@ -115,15 +109,12 @@
   char pri_exp[64];
   int channel_code;
   int multimon;
-<<<<<<< HEAD
-=======
   char fips_encrypt_key[24];
   char fips_decrypt_key[24];
   char fips_sign_key[20];
   void* encrypt_fips_info;
   void* decrypt_fips_info;
   void* sign_fips_info;
->>>>>>> 0a2b3a2f
 };
 
 /* channel */
@@ -243,11 +234,7 @@
   int com_blt_width;                                /* 2 */
   int com_blt_height;                               /* 2 */
   int com_blt_dstformat;                            /* 2 */
-<<<<<<< HEAD
-    
-=======
-
->>>>>>> 0a2b3a2f
+
 };
 
 /* orders */
@@ -495,22 +482,15 @@
                      int start_line, struct stream* temp_s,
                      int e);
 int APP_CC
-<<<<<<< HEAD
-=======
 xrdp_bitmap32_compress(char* in_data, int width, int height,
                        struct stream* s, int bpp, int byte_limit,
                        int start_line, struct stream* temp_s,
                        int e);
 int APP_CC
->>>>>>> 0a2b3a2f
 xrdp_jpeg_compress(void *handle, char* in_data, int width, int height,
                    struct stream* s, int bpp, int byte_limit,
                    int start_line, struct stream* temp_s,
                    int e, int quality);
-void *APP_CC
-xrdp_jpeg_init(void);
-int APP_CC
-xrdp_jpeg_deinit(void *handle);
 
 int APP_CC
 xrdp_codec_jpeg_compress(void *handle,
